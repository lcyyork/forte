--- conflicted
+++ resolved
@@ -992,11 +992,6 @@
     options.add_int("DIIS_MIN_VECS", 2, "The minimum number of DIIS vectors")
     options.add_int("MAXITER", 100, "The maximum number of iterations")
 
-<<<<<<< HEAD
-    options.add_double("RELAX_E_CONVERGENCE", 1.0e-8, "The energy relaxation convergence criterion")
-
-=======
->>>>>>> d5ad5b20
     options.add_bool("USE_DMRGSCF", False,
                      "Use the older DMRGSCF algorithm?")
 
