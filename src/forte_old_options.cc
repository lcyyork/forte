--- conflicted
+++ resolved
@@ -475,67 +475,7 @@
     //////////////////////////////////////////////////////////////
     ///              OPTIONS FOR THE MR-DSRG MODULE
     //////////////////////////////////////////////////////////////
-<<<<<<< HEAD
-=======
-    /*- Correlation level -*/
-    options.add_str("CORR_LEVEL", "PT2", "LDSRG2 QDSRG2 LDSRG2_P3 QDSRG2_P3 PT2 PT3 LDSRG2_QC "
-                                         "LSRG2 SRG_PT2");
-    /*- Source Operator -*/
-    options.add_str("SOURCE", "STANDARD", "STANDARD LABS DYSON AMP EMP2 LAMP LEMP2");
-    /*- The Algorithm to Form T Amplitudes -*/
-    options.add_str("T_ALGORITHM", "DSRG", "DSRG DSRG_NOSEMI SELEC ISA");
-    /*- Different Zeroth-order Hamiltonian -*/
-    options.add_str("H0TH", "FDIAG", "FDIAG FFULL FDIAG_VACTV FDIAG_VDIAG");
-    /*- T1 Amplitudes -*/
-    options.add_str("T1_AMP", "DSRG", "DSRG SRG ZERO");
-    /*- Reference Relaxation -*/
-    options.add_str("RELAX_REF", "NONE", "NONE ONCE ITERATE");
-    /*- Max Iteration for Reference Relaxation -*/
-    options.add_int("MAXITER_RELAX_REF", 10);
-    /*- DSRG Taylor Expansion Threshold -*/
-    options.add_int("TAYLOR_THRESHOLD", 3);
-    /*- Print N Largest T Amplitudes -*/
-    options.add_int("NTAMP", 15);
-    /*- T Threshold for Intruder States -*/
-    options.add_double("INTRUDER_TAMP", 0.10);
-    /*- The residue convergence criterion -*/
-    options.add_double("R_CONVERGENCE", 1.0e-6);
-    /*- DSRG Transformation Type -*/
-    options.add_str("DSRG_TRANS_TYPE", "UNITARY", "UNITARY CC");
-    /*- Automatic Adjusting Flow Parameter -*/
-    options.add_str("SMART_DSRG_S", "DSRG_S",
-                    "DSRG_S MIN_DELTA1 MAX_DELTA1 DAVG_MIN_DELTA1 DAVG_MAX_DELTA1");
-    /*- Print DSRG-MRPT3 Timing Profile -*/
-    options.add_bool("PRINT_TIME_PROFILE", false);
-    /*- Multi-State DSRG options
-     *  - State-average approach
-     *    - SA_SUB:  form H_MN = <M|Hbar|N>; M, N are CAS states of interest
-     *    - SA_FULL: redo a CASCI
-     *  - Multi-state approach (currently only for MRPT2)
-     *    - MS:  form 2nd-order Heff_MN = <M|H|N> + 0.5 * [<M|(T_M)^+ H|N> +
-     * <M|H T_N|N>]
-     *    - XMS: rotate references such that <M|F|N> is diagonal before MS
-     * procedure -*/
-    options.add_str("DSRG_MULTI_STATE", "SA_FULL", "SA_FULL SA_SUB MS XMS");
-    /*- Form 3-Body Hbar (Test for SA_SUB) -*/
-    options.add_bool("FORM_HBAR3", false);
-    /*- DSRG Perturbation -*/
-    options.add_bool("DSRGPT", true);
-    /*- Include internal amplitudes according to excitation level -*/
-    options.add_str("INTERNAL_AMP", "NONE", "NONE SINGLES_DOUBLES SINGLES DOUBLES");
-    /*- Select only part of the asked internal amplitudes (IAs) in
-     * V-CIS/CISD
-     *  - AUTO: all IAs that changes excitations (O->V; OO->VV, OO->OV,
-     * OV->VV)
-     *  - ALL:  all IAs (O->O, V->V, O->V; OO->OO, OV->OV, VV->VV, OO->VV,
-     * OO->OV, OV->VV)
-     *  - OOVV: pure external (O->V; OO->VV) -*/
-    options.add_str("INTERNAL_AMP_SELECT", "AUTO", "AUTO ALL OOVV");
-    /*- Exponent of Energy Denominator -*/
-    options.add_double("DELTA_EXPONENT", 2.0);
-    /*- Intruder State Avoidance b Parameter -*/
-    options.add_double("ISA_B", 0.02);
->>>>>>> c390a064
+
     /*- The code used to do CAS-CI.
      *  - CAS   determinant based CI code
      *  - FCI   string based FCI code
