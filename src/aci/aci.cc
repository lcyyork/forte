/*
 * @BEGIN LICENSE
 *
 * Forte: an open-source plugin to Psi4 (https://github.com/psi4/psi4)
 * that implements a variety of quantum chemistry methods for strongly
 * correlated electrons.
 *
 * Copyright (c) 2012-2017 by its authors (see COPYING, COPYING.LESSER,
 * AUTHORS).
 *
 * The copyrights for code used from other parties are included in
 * the corresponding files.
 *
 * This program is free software: you can redistribute it and/or modify
 * it under the terms of the GNU Lesser General Public License as published by
 * the Free Software Foundation, either version 3 of the License, or
 * (at your option) any later version.
 *
 * This program is distributed in the hope that it will be useful,
 * but WITHOUT ANY WARRANTY; without even the implied warranty of
 * MERCHANTABILITY or FITNESS FOR A PARTICULAR PURPOSE.  See the
 * GNU Lesser General Public License for more details.
 *
 * You should have received a copy of the GNU Lesser General Public License
 * along with this program.  If not, see http://www.gnu.org/licenses/.
 *
 * @END LICENSE
 */

#include "psi4/libpsi4util/process.h"
#include "psi4/libmints/molecule.h"
#include "psi4/libmints/pointgrp.h"
#include "psi4/libpsio/psio.hpp"

#include "aci.h"

using namespace psi;

namespace psi {
namespace forte {

//#ifdef _OPENMP
//#include <omp.h>
//#else
//#define omp_get_max_threads() 1
//#define omp_get_thread_num() 0
//#define omp_get_num_threads() 1
//#endif

void set_ACI_options(ForteOptions& foptions) {
    /* Convergence Threshold -*/
    foptions.add_double("ACI_CONVERGENCE", 1e-9, "ACI Convergence threshold");

    /*- The selection type for the Q-space-*/
    foptions.add_str("ACI_SELECT_TYPE", "AIMED_ENERGY", "The energy selection criteria");
    /*-Threshold for the selection of the P space -*/
    foptions.add_double("SIGMA", 0.01, "The energy selection threshold");
    /*- The threshold for the selection of the Q space -*/
    foptions.add_double("GAMMA", 1.0, "The reference space selection threshold");
    /*- The SD-space prescreening threshold -*/
    foptions.add_double("ACI_PRESCREEN_THRESHOLD", 1e-12, "The SD space prescreening threshold");
    /*- The type of selection parameters to use*/
    foptions.add_bool("ACI_PERTURB_SELECT", false, "Type of energy selection");
    /*Function of q-space criteria, per root*/
    foptions.add_str("ACI_PQ_FUNCTION", "AVERAGE", "Function for SA-ACI");
    /* Method to calculate excited state */
    foptions.add_str("ACI_EXCITED_ALGORITHM", "ROOT_ORTHOGONALIZE", "The excited state algorithm");
    /*Number of roots to compute*/
    foptions.add_int("ACI_NROOT", 1, "Number of roots for ACI computation");
    /*Roots to compute*/
    foptions.add_int("ACI_ROOT", 0, "Root for single-state computations");
    /*- Compute 1-RDM? -*/
    foptions.add_int("ACI_MAX_RDM", 1, "Order of RDM to compute");
    /*- Type of spin projection
     * 0 - None
     * 1 - Project initial P spaces at each iteration
     * 2 - Project only after converged PQ space
     * 3 - Do 1 and 2 -*/
    foptions.add_int("ACI_SPIN_PROJECTION", 0, "Type of spin projection");
    /*- Add determinants to enforce spin-complete set? -*/
    foptions.add_bool("ACI_ENFORCE_SPIN_COMPLETE", true,
                      "Enforce determinant spaces to be spin-complete");
    /*- Project out spin contaminants in Davidson-Liu's algorithm? -*/
    foptions.add_bool("ACI_PROJECT_OUT_SPIN_CONTAMINANTS", true,
                      "Project out spin contaminants in Davidson-Liu's algorithm");
    /*- Project solution in full diagonalization algorithm -*/
    foptions.add_bool("SPIN_PROJECT_FULL", false,
                      "Project solution in full diagonalization algorithm");
    /*- Add "degenerate" determinants not included in the aimed selection?
     * -*/
    foptions.add_bool("ACI_ADD_AIMED_DEGENERATE", true,
                      "Add degenerate determinants not included in the aimed selection");
    /*- Perform size extensivity correction -*/
    foptions.add_str("ACI_SIZE_CORRECTION", "", "Perform size extensivity correction");
    /*- Sets the maximum cycle -*/
    foptions.add_int("ACI_MAX_CYCLE", 20, "Maximum number of cycles");
    /*- Control print level -*/
    foptions.add_bool("ACI_QUIET_MODE", false, "Print during ACI procedure");
    /*- Control streamlining -*/
    foptions.add_bool("ACI_STREAMLINE_Q", false, "Do streamlined algorithm");
    /*- Initial reference wavefunction -*/
    foptions.add_str("ACI_INITIAL_SPACE", "CAS", "The initial reference space");
    /*- Number of iterations to run SA-ACI before SS-ACI -*/
    foptions.add_int("ACI_PREITERATIONS", 0, "Number of iterations to run SA-ACI before SS-ACI");
    /*- Number of roots to average -*/
    foptions.add_int("ACI_N_AVERAGE", 1, "Number of roots to averag");
    /*- Offset for state averaging -*/
    foptions.add_int("ACI_AVERAGE_OFFSET", 0, "Offset for state averaging");
    /*- Print final wavefunction to file? -*/
    foptions.add_bool("ACI_SAVE_FINAL_WFN", false, "Print final wavefunction to file");
    /*- Print the P space? -*/
    foptions.add_bool("ACI_PRINT_REFS", false, "Print the P space");
    /*- Set the initial guess space size for DL solver -*/
    foptions.add_int("DL_GUESS_SIZE", 100, "Set the initial guess space size for DL solver");
    /*- Number of guess vectors for Sparse CI solver -*/
    foptions.add_int("N_GUESS_VEC", 10, "Number of guess vectors for Sparse CI solver");
    foptions.add_double("ACI_NO_THRESHOLD", 0.02, "Threshold for active space prediction");
    foptions.add_double("ACI_SPIN_TOL", 0.02, "Tolerance for S^2 value");

    /*- Approximate 1RDM? -*/
    foptions.add_bool("ACI_APPROXIMATE_RDM", false, "Approximate the RDMs");
    /*- Test RDMs -*/
    foptions.add_bool("ACI_TEST_RDMS", false, "Run test for the RDMs");

    /*- Do compute nroots on first cycle? -*/
    foptions.add_bool("ACI_FIRST_ITER_ROOTS", false, "Compute all roots on first iteration?");
    foptions.add_bool("ACI_PRINT_WEIGHTS", false, "Print weights for active space prediction");

    /*- Print Natural orbitals -*/
    foptions.add_bool("ACI_PRINT_NO", true, "Print the natural orbitals");

    /*- Save the final wavefunction -*/
    foptions.add_bool("SAVE_FINAL_WFN", false, "Save the final wavefunction to a file");

    /*- Compute ACI-NOs -*/
    foptions.add_bool("ACI_NO", false, "Computes ACI natural orbitals");

    /*- Compute full PT2 energy -*/
    foptions.add_bool("MRPT2", false, "Compute full PT2 energy");

    /*- Compute unpaired electron density -*/
    foptions.add_bool("UNPAIRED_DENSITY", false, "Compute unpaired electron density");

    /*- Add all active singles -*/
    foptions.add_bool("ACI_ADD_SINGLES", false,
                      "Adds all active single excitations to the final wave function");
    /*- Add all active singles -*/
    foptions.add_bool("ACI_ADD_EXTERNAL_EXCITATIONS", false,
                      "Adds external single excitations to the final wave function");
    /*- Order of external excitations to add -*/
    foptions.add_str("ACI_EXTERNAL_EXCITATION_ORDER", "SINGLES",
                     "Order of external excitations to add");
    /*- Type of external excitations to add -*/
    foptions.add_str("ACI_EXTERNAL_EXCITATION_TYPE", "ALL", "Type of external excitations to add");

    /*- Do ESNO transformation? -*/
    foptions.add_bool("ESNOS", false, "Compute external single natural orbitals");
    foptions.add_int("ESNO_MAX_SIZE", 0, "Number of external orbitals to correlate");

    /*- optionally use low-memory screening -*/
    foptions.add_bool("ACI_LOW_MEM_SCREENING", false, "Use low-memory screening algorithm");

    /*- Do reference relaxation in ACI? -*/
    foptions.add_bool("ACI_REF_RELAX", false, "Do reference relaxation in ACI");

    /*- Type of excited state to compute -*/
    foptions.add_str("ACI_EX_TYPE", "CONV", "Type of excited state to compute");

    /*- Number of core orbitals to freeze -*/
    foptions.add_int("ACI_NFROZEN_CORE", 0, "Number of orbitals to freeze for core excitations");

    /*- Number of roots to compute per frozen orbital -*/
    foptions.add_int("ACI_ROOTS_PER_CORE", 1, "Number of roots to compute per frozen occupation");

    /*- Do spin analysis? -*/
    foptions.add_bool("ACI_SPIN_ANALYSIS", false, "Do spin correlation analysis");

    /*- Print IAOs -*/
    foptions.add_bool("PRINT_IAOS", true, "Print IAOs");

    /*- Active Space type -*/
    foptions.add_bool("PI_ACTIVE_SPACE", false, "Active space type");

    /*- Save spin correlation matrix to file -*/
    foptions.add_bool("SPIN_MAT_TO_FILE", false, "Save spin correlation matrix to file");

    foptions.add_str("SPIN_BASIS", "LOCAL", "Basis for spin analysis");

    /*- Sigma for reference relaxation -*/
    foptions.add_double("ACI_RELAX_SIGMA", 0.01, "Sigma for reference relaxation");

    /*- Control batched screeing -*/
    foptions.add_bool("ACI_BATCHED_SCREENING", false, "Control batched screeing");

    /*- Number of batches in screening  -*/
    foptions.add_int("ACI_NBATCH", 1, "Number of batches in screening");

    /*- Sets max memory for batching algorithm (MB) -*/
    foptions.add_int("ACI_MAX_MEM", 1000, "Sets max memory for batching algorithm (MB)");

    /*- Scales sigma in batched algorithm -*/
    foptions.add_double("ACI_SCALE_SIGMA", 0.5, "Scales sigma in batched algorithm");
}

bool pairComp(const std::pair<double, Determinant> E1, const std::pair<double, Determinant> E2) {
    return E1.first < E2.first;
}

AdaptiveCI::AdaptiveCI(SharedWavefunction ref_wfn, Options& options,
                       std::shared_ptr<ForteIntegrals> ints,
                       std::shared_ptr<MOSpaceInfo> mo_space_info)
    : Wavefunction(options), ints_(ints), mo_space_info_(mo_space_info) {
    // Copy the wavefunction information
    shallow_copy(ref_wfn);
    reference_wavefunction_ = ref_wfn;

    mo_symmetry_ = mo_space_info_->symmetry("ACTIVE");
    sigma_ = options_.get_double("SIGMA");
}

AdaptiveCI::~AdaptiveCI() {}

void AdaptiveCI::set_fci_ints(std::shared_ptr<FCIIntegrals> fci_ints) {
    fci_ints_ = fci_ints;
    nuclear_repulsion_energy_ =
        molecule_->nuclear_repulsion_energy(reference_wavefunction_->get_dipole_field_strength());
    set_ints_ = true;
}

void AdaptiveCI::set_aci_ints(SharedWavefunction ref_wfn, std::shared_ptr<ForteIntegrals> ints) {
    timer int_timer("ACI:Form Integrals");
    ints_ = ints;
    shallow_copy(ref_wfn);
    reference_wavefunction_ = ref_wfn;

    fci_ints_ = std::make_shared<FCIIntegrals>(ints, mo_space_info_->get_corr_abs_mo("ACTIVE"),
                                               mo_space_info_->get_corr_abs_mo("RESTRICTED_DOCC"));

    auto active_mo = mo_space_info_->get_corr_abs_mo("ACTIVE");
    ambit::Tensor tei_active_aa = ints->aptei_aa_block(active_mo, active_mo, active_mo, active_mo);
    ambit::Tensor tei_active_ab = ints->aptei_ab_block(active_mo, active_mo, active_mo, active_mo);
    ambit::Tensor tei_active_bb = ints->aptei_bb_block(active_mo, active_mo, active_mo, active_mo);
    fci_ints_->set_active_integrals(tei_active_aa, tei_active_ab, tei_active_bb);
    fci_ints_->compute_restricted_one_body_operator();

    nuclear_repulsion_energy_ =
        molecule_->nuclear_repulsion_energy(reference_wavefunction_->get_dipole_field_strength());
}

void AdaptiveCI::startup() {
    quiet_mode_ = false;
    if (options_["ACI_QUIET_MODE"].has_changed()) {
        quiet_mode_ = options_.get_bool("ACI_QUIET_MODE");
    }

    if (!set_ints_) {
        set_aci_ints(reference_wavefunction_, ints_);
    }

    op_.initialize(mo_symmetry_, fci_ints_);

    wavefunction_symmetry_ = 0;
    if (options_["ROOT_SYM"].has_changed()) {
        wavefunction_symmetry_ = options_.get_int("ROOT_SYM");
    }
    multiplicity_ = 1;
    if (options_["MULTIPLICITY"].has_changed()) {
        multiplicity_ = options_.get_int("MULTIPLICITY");
    }

    nact_ = mo_space_info_->size("ACTIVE");
    nactpi_ = mo_space_info_->get_dimension("ACTIVE");

    // Include frozen_docc and restricted_docc
    frzcpi_ = mo_space_info_->get_dimension("INACTIVE_DOCC");
    nfrzc_ = mo_space_info_->size("INACTIVE_DOCC");

    // "Correlated" includes restricted_docc
    ncmo_ = mo_space_info_->size("CORRELATED");

    // Number of correlated electrons
    nactel_ = 0;
    nalpha_ = 0;
    nbeta_ = 0;
    int nel = 0;
    for (int h = 0; h < nirrep_; ++h) {
        nel += 2 * doccpi_[h] + soccpi_[h];
    }

    twice_ms_ = multiplicity_ - 1;
    if (options_["MS"].has_changed()) {
        twice_ms_ = std::round(2.0 * options_.get_double("MS"));
    }

    nactel_ = nel - 2 * nfrzc_;
    nalpha_ = (nactel_ + twice_ms_) / 2;
    nbeta_ = nactel_ - nalpha_;

    // Build the reference determinant and compute its energy
    CI_Reference ref(reference_wavefunction_, options_, mo_space_info_, fci_ints_, multiplicity_,
                     twice_ms_, wavefunction_symmetry_);
    ref.build_reference(initial_reference_);

    // Read options
    nroot_ = options_.get_int("ACI_NROOT");
    gamma_ = options_.get_double("GAMMA");
    screen_thresh_ = options_.get_double("ACI_PRESCREEN_THRESHOLD");
    add_aimed_degenerate_ = options_.get_bool("ACI_ADD_AIMED_DEGENERATE");
    project_out_spin_contaminants_ = options_.get_bool("ACI_PROJECT_OUT_SPIN_CONTAMINANTS");
    spin_complete_ = options_.get_bool("ACI_ENFORCE_SPIN_COMPLETE");

    // if( options_.get_str("ACI_EX_TYPE") == "CORE" ){
    //     spin_complete_ = false;
    // }

    if (!set_rdm_) {
        rdm_level_ = options_.get_int("ACI_MAX_RDM");
    }

    max_cycle_ = 20;
    if (options_["ACI_MAX_CYCLE"].has_changed()) {
        max_cycle_ = options_.get_int("ACI_MAX_CYCLE");
    }
    pre_iter_ = 0;
    if (options_["ACI_PREITERATIONS"].has_changed()) {
        pre_iter_ = options_.get_int("ACI_PREITERATIONS");
    }

    spin_tol_ = options_.get_double("ACI_SPIN_TOL");
    // set the initial S^@ guess as input multiplicity
    int S = (multiplicity_ - 1.0) / 2.0;
    int S2 = multiplicity_ - 1.0;
    for (int n = 0; n < nroot_; ++n) {
        root_spin_vec_.push_back(std::make_pair(S, S2));
    }

    // get options for algorithm
    perturb_select_ = options_.get_bool("ACI_PERTURB_SELECT");
    pq_function_ = options_.get_str("ACI_PQ_FUNCTION");
    ex_alg_ = options_.get_str("ACI_EXCITED_ALGORITHM");
    ref_root_ = options_.get_int("ACI_ROOT");
    root_ = options_.get_int("ACI_ROOT");
    approx_rdm_ = options_.get_bool("ACI_APPROXIMATE_RDM");
    print_weights_ = options_.get_bool("ACI_PRINT_WEIGHTS");

    hole_ = 0;

    diag_method_ = DLSolver;
    if (options_["DIAG_ALGORITHM"].has_changed()) {
        if (options_.get_str("DIAG_ALGORITHM") == "FULL") {
            diag_method_ = Full;
        } else if (options_.get_str("DIAG_ALGORITHM") == "DLSTRING") {
            diag_method_ = DLString;
        } else if (options_.get_str("DIAG_ALGORITHM") == "SPARSE") {
            diag_method_ = Sparse;
        } else if (options_.get_str("DIAG_ALGORITHM") == "SOLVER") {
            diag_method_ = DLSolver;
        } else if (options_.get_str("DIAG_ALGORITHM") == "DYNAMIC") {
            diag_method_ = Dynamic;
        }
    }
    aimed_selection_ = false;
    energy_selection_ = false;
    if (options_.get_str("ACI_SELECT_TYPE") == "AIMED_AMP") {
        aimed_selection_ = true;
        energy_selection_ = false;
    } else if (options_.get_str("ACI_SELECT_TYPE") == "AIMED_ENERGY") {
        aimed_selection_ = true;
        energy_selection_ = true;
    } else if (options_.get_str("ACI_SELECT_TYPE") == "ENERGY") {
        aimed_selection_ = false;
        energy_selection_ = true;
    } else if (options_.get_str("ACI_SELECT_TYPE") == "AMP") {
        aimed_selection_ = false;
        energy_selection_ = false;
    }

    if (options_.get_bool("ACI_STREAMLINE_Q") == true) {
        streamline_qspace_ = true;
    } else {
        streamline_qspace_ = false;
    }

    // Set streamline mode to true if possible
    if ((nroot_ == 1) and (aimed_selection_ == true) and (energy_selection_ == true) and
        (perturb_select_ == false)) {

        streamline_qspace_ = true;
    }
}

void AdaptiveCI::print_info() {

    // Print a summary
    std::vector<std::pair<std::string, int>> calculation_info{
        {"Multiplicity", multiplicity_},
        {"Symmetry", wavefunction_symmetry_},
        {"Number of roots", nroot_},
        {"Root used for properties", options_.get_int("ACI_ROOT")}};

    std::vector<std::pair<std::string, double>> calculation_info_double{
        {"Sigma (Eh)", sigma_},
        {"Gamma (Eh^(-1))", gamma_},
        {"Convergence threshold", options_.get_double("ACI_CONVERGENCE")}};

    std::vector<std::pair<std::string, std::string>> calculation_info_string{
        {"Ms", get_ms_string(twice_ms_)},
        {"Diagonalization algorithm", options_.get_str("DIAG_ALGORITHM")},
        {"Determinant selection criterion",
         energy_selection_ ? "Second-order Energy" : "First-order Coefficients"},
        {"Selection criterion", aimed_selection_ ? "Aimed selection" : "Threshold"},
        {"Excited Algorithm", options_.get_str("ACI_EXCITED_ALGORITHM")},
        //        {"Q Type", q_rel_ ? "Relative Energy" : "Absolute Energy"},
        //        {"PT2 Parameters", options_.get_bool("PERTURB_SELECT") ?
        //        "True" : "False"},
        {"Project out spin contaminants", project_out_spin_contaminants_ ? "True" : "False"},
        {"Enforce spin completeness of basis", spin_complete_ ? "True" : "False"},
        {"Enforce complete aimed selection", add_aimed_degenerate_ ? "True" : "False"}};

    // Print some information
    outfile->Printf("\n  ==> Calculation Information <==\n");
    outfile->Printf("\n  %s", std::string(65, '-').c_str());
    for (auto& str_dim : calculation_info) {
        outfile->Printf("\n    %-40s %-5d", str_dim.first.c_str(), str_dim.second);
    }
    for (auto& str_dim : calculation_info_double) {
        outfile->Printf("\n    %-40s %8.2e", str_dim.first.c_str(), str_dim.second);
    }
    for (auto& str_dim : calculation_info_string) {
        outfile->Printf("\n    %-40s %s", str_dim.first.c_str(), str_dim.second.c_str());
    }
    outfile->Printf("\n  %s", std::string(65, '-').c_str());

<<<<<<< HEAD
    if (options_.get_bool("PRINT_1BODY_EVALS")) {
=======
    if( options_.get_bool("PRINT_1BODY_EVALS")){
>>>>>>> 23eae81f
        outfile->Printf("\n  Reference orbital energies:");
        std::shared_ptr<Vector> epsilon_a = reference_wavefunction_->epsilon_a();

        auto actmo = mo_space_info_->get_absolute_mo("ACTIVE");

<<<<<<< HEAD
        for (int n = 0, maxn = actmo.size(); n < maxn; ++n) {
            outfile->Printf("\n   %da: %1.6f ", n, epsilon_a->get(actmo[n]));
        }
=======
        for( int n =0, maxn = actmo.size(); n < maxn; ++n ){
            outfile->Printf("\n   %da: %1.6f ", n, epsilon_a->get(actmo[n]));
        }

>>>>>>> 23eae81f
    }
}

double AdaptiveCI::compute_energy() {
    timer energy_timer("ACI:Energy");

    startup();

    if (options_["ACI_QUIET_MODE"].has_changed()) {
        quiet_mode_ = options_.get_bool("ACI_QUIET_MODE");
    }
    print_method_banner({"Adaptive Configuration Interaction",
                         "written by Jeffrey B. Schriber and Francesco A. Evangelista"});
    outfile->Printf("\n  ==> Reference Information <==\n");
    outfile->Printf("\n  There are %d frozen orbitals.", nfrzc_);
    outfile->Printf("\n  There are %zu active orbitals.\n", nact_);
    print_info();
    if (!quiet_mode_) {
        outfile->Printf("\n  Using %d threads", omp_get_max_threads());
    }

    if (ex_alg_ == "COMPOSITE") {
        ex_alg_ = "AVERAGE";
    }

    op_.set_quiet_mode(quiet_mode_);
    Timer aci_elapse;

    // The eigenvalues and eigenvectors
    SharedMatrix PQ_evecs;
    SharedVector PQ_evals;

    // Compute wavefunction and energy
    size_t dim;
    int nrun = 1;
    bool multi_state = false;

    if (options_.get_str("ACI_EXCITED_ALGORITHM") == "ROOT_COMBINE" or
        options_.get_str("ACI_EXCITED_ALGORITHM") == "MULTISTATE" or
        options_.get_str("ACI_EXCITED_ALGORITHM") == "ROOT_ORTHOGONALIZE") {
        nrun = nroot_;
        multi_state = true;
    }

    DeterminantHashVec full_space;
    std::vector<size_t> sizes(nroot_);
    SharedVector energies(new Vector(nroot_));
    std::vector<double> pt2_energies(nroot_);

    DeterminantHashVec PQ_space;

    if (options_.get_str("ACI_EX_TYPE") == "CORE") {
        ex_alg_ = "ROOT_ORTHOGONALIZE";
    }

    for (int i = 0; i < nrun; ++i) {
        nroot_ = options_.get_int("ACI_NROOT");
        if (!quiet_mode_)
            outfile->Printf("\n  Computing wavefunction for root %d", i);

        if (multi_state) {
            ref_root_ = i;
            root_ = i;
        }

        compute_aci(PQ_space, PQ_evecs, PQ_evals);

        if (ex_alg_ == "ROOT_COMBINE") {
            sizes[i] = PQ_space.size();
            if (!quiet_mode_)
                outfile->Printf("\n  Combining determinant spaces");
            // Combine selected determinants into total space
            full_space.merge(PQ_space);
            PQ_space.clear();
        } else if ((ex_alg_ == "ROOT_ORTHOGONALIZE")) { // and i != (nrun - 1))
            // orthogonalize
            save_old_root(PQ_space, PQ_evecs, i);
            energies->set(i, PQ_evals->get(0));
            pt2_energies[i] = multistate_pt2_energy_correction_[0];
        } else if ((ex_alg_ == "MULTISTATE")) {
            // orthogonalize
            save_old_root(PQ_space, PQ_evecs, i);
            // compute_rdms( PQ_space_, PQ_evecs, i,i);
        }
        if (ex_alg_ == "ROOT_ORTHOGONALIZE" and (nroot_ > 1)) {
            root_ = i;
            // wfn_analyzer(PQ_space, PQ_evecs, nroot_);
        }
    }
    dim = PQ_space.size();
    final_wfn_.copy(PQ_space);
    PQ_space.clear();

    int froot = options_.get_int("ACI_ROOT");
    if (ex_alg_ == "ROOT_ORTHOGONALIZE") {
        froot = nroot_ - 1;
        multistate_pt2_energy_correction_ = pt2_energies;
        PQ_evals = energies;
    }

    WFNOperator op_c(mo_symmetry_, fci_ints_);
    if (ex_alg_ == "ROOT_COMBINE") {
        outfile->Printf("\n\n  ==> Diagonalizing Final Space <==");
        dim = full_space.size();

        for (int n = 0; n < nroot_; ++n) {
            outfile->Printf("\n  Determinants for root %d: %zu", n, sizes[n]);
        }

        outfile->Printf("\n  Size of combined space: %zu", dim);

        op_c.build_strings(full_space);
        op_c.op_lists(full_space);
        op_c.tp_lists(full_space);

        SparseCISolver sparse_solver(fci_ints_);
        sparse_solver.set_parallel(true);
        sparse_solver.set_force_diag(options_.get_bool("FORCE_DIAG_METHOD"));
        sparse_solver.set_e_convergence(options_.get_double("E_CONVERGENCE"));
        sparse_solver.set_maxiter_davidson(options_.get_int("DL_MAXITER"));
        sparse_solver.set_spin_project_full(project_out_spin_contaminants_);
        sparse_solver.set_guess_dimension(options_.get_int("DL_GUESS_SIZE"));
        // sparse_solver.set_spin_project_full(false);
        sparse_solver.set_max_memory(options_.get_int("SIGMA_VECTOR_MAX_MEMORY"));
        sparse_solver.diagonalize_hamiltonian_map(full_space, op_c, PQ_evals, PQ_evecs, nroot_,
                                                  multiplicity_, diag_method_);
    }

    if (ex_alg_ == "MULTISTATE") {
        Timer multi;
        compute_multistate(PQ_evals);
        outfile->Printf("\n  Time spent computing multistate solution: %1.5f s", multi.get());
        //    PQ_evals->print();
    }

    std::string sigma_method = options_.get_str("SIGMA_BUILD_TYPE");
    if (options_.get_bool("ACI_ADD_SINGLES")) {

        outfile->Printf("\n  Adding singles");

        op_.add_singles(final_wfn_);
        if (sigma_method == "HZ") {
            op_.clear_op_lists();
            op_.clear_tp_lists();
            Timer str;
            op_.build_strings(final_wfn_);
            outfile->Printf("\n  Time spent building strings      %1.6f s", str.get());
            op_.op_lists(final_wfn_);
            op_.tp_lists(final_wfn_);
        } else {
            op_.clear_op_s_lists();
            op_.clear_tp_s_lists();
            op_.build_strings(final_wfn_);
            op_.op_s_lists(final_wfn_);
            op_.tp_s_lists(final_wfn_);
        }

        SparseCISolver sparse_solver(fci_ints_);
        sparse_solver.set_parallel(true);
        sparse_solver.set_force_diag(options_.get_bool("FORCE_DIAG_METHOD"));
        sparse_solver.set_e_convergence(options_.get_double("E_CONVERGENCE"));
        sparse_solver.set_maxiter_davidson(options_.get_int("DL_MAXITER"));
        sparse_solver.set_spin_project_full(project_out_spin_contaminants_);
        sparse_solver.set_guess_dimension(options_.get_int("DL_GUESS_SIZE"));
        sparse_solver.set_max_memory(options_.get_int("SIGMA_VECTOR_MAX_MEMORY"));
        sparse_solver.diagonalize_hamiltonian_map(final_wfn_, op_, PQ_evals, PQ_evecs, nroot_,
                                                  multiplicity_, diag_method_);
    }

    //** Optionally compute full PT2 energy **//
    if (options_.get_bool("MRPT2")) {
        MRPT2 pt(reference_wavefunction_, options_, ints_, mo_space_info_, final_wfn_, PQ_evecs,
                 PQ_evals);

        multistate_pt2_energy_correction_[0] = pt.compute_energy();
    }

    // if (!quiet_mode_) {
    if (ex_alg_ == "ROOT_COMBINE") {
        print_final(full_space, PQ_evecs, PQ_evals);
    } else if (ex_alg_ == "ROOT_ORTHOGONALIZE" and nroot_ > 1) {
        print_final(final_wfn_, PQ_evecs, energies);
    } else {
        print_final(final_wfn_, PQ_evecs, PQ_evals);
    }
    //  }

    //** Compute the RDMs **//
    if (options_.get_int("ACI_MAX_RDM") >= 3 or (rdm_level_ >= 3)) {
        outfile->Printf("\n  Computing 3-list...    ");
        Timer l3;
        op_.three_s_lists(final_wfn_);
        outfile->Printf(" done (%1.5f s)", l3.get());
    }
    SharedMatrix new_evecs;
    if (ex_alg_ == "ROOT_COMBINE") {
        compute_rdms(fci_ints_, full_space, op_c, PQ_evecs, 0, 0);
    } else if (approx_rdm_) {
        outfile->Printf("\n  Approximating RDMs");
        DeterminantHashVec approx = approximate_wfn(final_wfn_, PQ_evecs, PQ_evals, new_evecs);
        //    WFNOperator op1(mo_space_info_);
        //    op1.op_lists(approx);
        op_.clear_op_lists();
        op_.clear_tp_lists();
        op_.build_strings(approx);
        op_.op_lists(approx);
        outfile->Printf("\n  Size of approx: %zu  size of var: %zu", approx.size(),
                        final_wfn_.size());
        compute_rdms(fci_ints_, approx, op_, new_evecs, 0, 0);

    } else {
        op_.clear_op_s_lists();
        op_.clear_tp_s_lists();
        op_.op_s_lists(final_wfn_);
        op_.tp_s_lists(final_wfn_);
        compute_rdms(fci_ints_, final_wfn_, op_, PQ_evecs, 0, 0);
    }

    // if( approx_rdm_ ){
    //     approximate_rdm( final_wfn_, PQ_evecs,);
    // }

    //	std::vector<double> davidson;
    //	if(options_.get_str("SIZE_CORRECTION") == "DAVIDSON" ){
    //		davidson = davidson_correction( P_space_ , P_evals, PQ_evecs,
    // PQ_space_, PQ_evals );
    //	for( auto& i : davidson ){
    //		outfile->Printf("\n Davidson corr: %1.9f", i);
    //	}}

    double root_energy =
        PQ_evals->get(froot) + nuclear_repulsion_energy_ + fci_ints_->scalar_energy();
    double root_energy_pt2 = root_energy + multistate_pt2_energy_correction_[froot];

    Process::environment.globals["CURRENT ENERGY"] = root_energy;
    Process::environment.globals["ACI ENERGY"] = root_energy;
    Process::environment.globals["ACI+PT2 ENERGY"] = root_energy_pt2;
    //  if(!quiet_mode_){
    //  }

    // printf( "\n%1.5f\n", aci_elapse.get());
    if (options_.get_bool("ACI_SPIN_ANALYSIS")) {
        spin_analysis();
    }

    if (options_.get_bool("UNPAIRED_DENSITY")) {
        UPDensity density(reference_wavefunction_, mo_space_info_);
        density.compute_unpaired_density(ordm_a_, ordm_b_);
    }

    outfile->Printf("\n\n  %s: %f s", "Adaptive-CI ran in ", aci_elapse.get());
    outfile->Printf("\n\n  %s: %d", "Saving information for root", options_.get_int("ACI_ROOT"));
    return PQ_evals->get(options_.get_int("ACI_ROOT")) + nuclear_repulsion_energy_ +
           fci_ints_->scalar_energy();
}

void AdaptiveCI::diagonalize_final_and_compute_rdms() {
    print_h2("Diagonalizing ACI Hamiltonian");
    //    reference_determinant_.print();
    //    outfile->Printf("\n  REFERENCE ENERGY:         %1.12f",
    //                    reference_determinant_.energy() +
    //                        nuclear_repulsion_energy_ +
    //                        fci_ints_->scalar_energy());

    SharedMatrix final_evecs;
    SharedVector final_evals;

    op_.clear_op_s_lists();
    op_.clear_tp_s_lists();
    op_.build_strings(final_wfn_);
    op_.op_s_lists(final_wfn_);
    op_.tp_s_lists(final_wfn_);

    SparseCISolver sparse_solver(fci_ints_);
    sparse_solver.set_parallel(true);
    sparse_solver.set_force_diag(options_.get_bool("FORCE_DIAG_METHOD"));
    sparse_solver.set_e_convergence(options_.get_double("E_CONVERGENCE"));
    sparse_solver.set_maxiter_davidson(options_.get_int("DL_MAXITER"));
    sparse_solver.set_spin_project(project_out_spin_contaminants_);
    //   sparse_solver.set_spin_project_full(project_out_spin_contaminants_);
    sparse_solver.set_guess_dimension(options_.get_int("DL_GUESS_SIZE"));
    sparse_solver.set_spin_project_full(false);
    sparse_solver.set_max_memory(options_.get_int("SIGMA_VECTOR_MAX_MEMORY"));
    sparse_solver.diagonalize_hamiltonian_map(final_wfn_, op_, final_evals, final_evecs, nroot_,
                                              multiplicity_, diag_method_);

    print_final(final_wfn_, final_evecs, final_evals);

    op_.clear_op_s_lists();
    op_.clear_tp_s_lists();
    op_.op_lists(final_wfn_);
    op_.tp_lists(final_wfn_);
    op_.three_s_lists(final_wfn_);

    compute_rdms(fci_ints_, final_wfn_, op_, final_evecs, 0, 0);
}

DeterminantHashVec AdaptiveCI::get_wavefunction() { return final_wfn_; }

void AdaptiveCI::print_final(DeterminantHashVec& dets, SharedMatrix& PQ_evecs,
                             SharedVector& PQ_evals) {
    size_t dim = dets.size();
    // Print a summary
    outfile->Printf("\n\n  ==> ACI Summary <==\n");

    outfile->Printf("\n  Iterations required:                         %zu", cycle_);
    outfile->Printf("\n  Dimension of optimized determinant space:    %zu\n", dim);

    for (int i = 0; i < nroot_; ++i) {
        double abs_energy =
            PQ_evals->get(i) + nuclear_repulsion_energy_ + fci_ints_->scalar_energy();
        double exc_energy = pc_hartree2ev * (PQ_evals->get(i) - PQ_evals->get(0));
        outfile->Printf("\n  * Adaptive-CI Energy Root %3d        = %.12f Eh = %8.4f eV", i,
                        abs_energy, exc_energy);
        outfile->Printf("\n  * Adaptive-CI Energy Root %3d + EPT2 = %.12f Eh = %8.4f eV", i,
                        abs_energy + multistate_pt2_energy_correction_[i],
                        exc_energy + pc_hartree2ev * (multistate_pt2_energy_correction_[i] -
                                                      multistate_pt2_energy_correction_[0]));
        //    	if(options_.get_str("SIZE_CORRECTION") == "DAVIDSON" ){
        //        outfile->Printf("\n  * Adaptive-CI Energy Root %3d + D1   =
        //        %.12f Eh = %8.4f eV",i,abs_energy + davidson[i],
        //                exc_energy + pc_hartree2ev * (davidson[i] -
        //                davidson[0]));
        //    	}
    }

    if (ex_alg_ == "ROOT_SELECT") {
        outfile->Printf("\n\n  Energy optimized for Root %d: %.12f Eh", ref_root_,
                        PQ_evals->get(ref_root_) + nuclear_repulsion_energy_ +
                            fci_ints_->scalar_energy());
        outfile->Printf("\n\n  Root %d Energy + PT2:         %.12f Eh", ref_root_,
                        PQ_evals->get(ref_root_) + nuclear_repulsion_energy_ +
                            fci_ints_->scalar_energy() +
                            multistate_pt2_energy_correction_[ref_root_]);
    }

    if ((ex_alg_ != "ROOT_ORTHOGONALIZE") or (nroot_ == 1)) {
        outfile->Printf("\n\n  ==> Wavefunction Information <==");

        print_wfn(dets, op_, PQ_evecs, nroot_);

        //         outfile->Printf("\n\n     Order		 # of Dets        Total
        //         |c^2|");
        //         outfile->Printf(  "\n  __________ 	____________
        //         ________________ ");
        //         wfn_analyzer(dets, PQ_evecs, nroot_);
    }

    //   if(options_.get_bool("DETERMINANT_HISTORY")){
    //   	outfile->Printf("\n Det history (number,cycle,origin)");
    //   	size_t counter = 0;
    //   	for( auto &I : PQ_space_ ){
    //   		outfile->Printf("\n Det number : %zu", counter);
    //   		for( auto &n : det_history_[I]){
    //   			outfile->Printf("\n %zu	   %s", n.first,
    //   n.second.c_str());
    //   		}
    //   		++counter;
    //   	}
    //   }
}

void AdaptiveCI::find_q_space_batched(DeterminantHashVec& P_space, DeterminantHashVec& PQ_space,
                                      SharedVector evals, SharedMatrix evecs) {

    timer find_q("ACI:Build Model Space");
    Timer build;
    outfile->Printf("\n  Using batched Q_space algorithm");

    std::vector<std::pair<double, Determinant>> F_space;
<<<<<<< HEAD
    double remainder = get_excited_determinants_batch3(evecs, evals, P_space, F_space);
    // double remainder = get_excited_determinants_batchv( evecs, evals, P_space, F_space );
=======
    double remainder = get_excited_determinants_batch2( evecs, evals, P_space, F_space ); 
    //double remainder = get_excited_determinants_batchv( evecs, evals, P_space, F_space ); 
>>>>>>> 23eae81f

    PQ_space.clear();
    external_wfn_.clear();
    PQ_space.swap(P_space);

    if (!quiet_mode_) {
        outfile->Printf("\n  %s: %zu determinants", "Dimension of the truncated SD space",
                        F_space.size());
        outfile->Printf("\n  %s: %f s\n", "Time spent building the external space (default)",
                        build.get());
    }

    Timer sorter;
    std::sort(F_space.begin(), F_space.end(), pairComp);
    outfile->Printf("\n  Time spent sorting: %1.6f", sorter.get());

    Timer screen;
    double ept2 = 0.0 - remainder;
    Timer select;
    double sum = remainder;
    size_t last_excluded = 0;
    for (size_t I = 0, max_I = F_space.size(); I < max_I; ++I) {
        double& energy = F_space[I].first;
        Determinant& det = F_space[I].second;
        if (sum + energy < sigma_) {
            sum += energy;
            ept2 -= energy;
            last_excluded = I;

        } else {
            PQ_space.add(det);
        }
    }
    // Add missing determinants
    if (add_aimed_degenerate_) {
        size_t num_extra = 0;
        for (size_t I = 0, max_I = last_excluded; I < max_I; ++I) {
            size_t J = last_excluded - I;
            if (std::fabs(F_space[last_excluded + 1].first - F_space[J].first) < 1.0e-9) {
                PQ_space.add(F_space[J].second);
                num_extra++;
            } else {
                break;
            }
        }
        if (num_extra > 0 and (!quiet_mode_)) {
            outfile->Printf("\n  Added %zu missing determinants in aimed selection.", num_extra);
        }
    }
    outfile->Printf("\n  Time spent selecting: %1.6f", select.get());
    multistate_pt2_energy_correction_.resize(nroot_);
    multistate_pt2_energy_correction_[0] = ept2;

    if (!quiet_mode_) {
        outfile->Printf("\n  %s: %zu determinants", "Dimension of the P + Q space",
                        PQ_space.size());
        outfile->Printf("\n  %s: %f s", "Time spent screening the model space", screen.get());
    }
}

void AdaptiveCI::default_find_q_space(DeterminantHashVec& P_space, DeterminantHashVec& PQ_space,
                                      SharedVector evals, SharedMatrix evecs) {
    timer find_q("ACI:Build Model Space");
    Timer build;

    det_hash<double> V_hash;
    get_excited_determinants_sr(evecs, P_space, V_hash);

    // This will contain all the determinants
    PQ_space.clear();
    external_wfn_.clear();
    // Add the P-space determinants and zero the hash
    Timer erase;
    const det_hashvec& detmap = P_space.wfn_hash();
    for (det_hashvec::iterator it = detmap.begin(), endit = detmap.end(); it != endit; ++it) {
        V_hash.erase(*it);
    }
    PQ_space.swap(P_space);
    outfile->Printf("\n  Time spent preparing PQ_space: %1.6f", erase.get());

    if (!quiet_mode_) {
        outfile->Printf("\n  %s: %zu determinants", "Dimension of the SD space", V_hash.size());
        outfile->Printf("\n  %s: %f s\n", "Time spent building the external space (default)",
                        build.get());
    }

    Timer screen;

    // Compute criteria for all dets, store them all
    Determinant zero_det; // <- xsize (nact_);
    std::vector<std::pair<double, Determinant>> F_space(V_hash.size(),
                                                        std::make_pair(0.0, zero_det));
    Timer build_sort;
    size_t max = V_hash.size();
#pragma omp parallel
    {
        int num_thread = omp_get_max_threads();
        int tid = omp_get_thread_num();
        size_t N = 0;
        // sorted_dets.reserve(max);
        for (const auto& I : V_hash) {
            if ((N % num_thread) == tid) {
                double delta = fci_ints_->energy(I.first) - evals->get(0);
                double V = I.second;

                double criteria = 0.5 * (delta - sqrt(delta * delta + V * V * 4.0));
                F_space[N] = std::make_pair(std::fabs(criteria), I.first);
            }
            N++;
        }
    }
    outfile->Printf("\n  Time spent building sorting list: %1.6f", build_sort.get());

    Timer sorter;
    std::sort(F_space.begin(), F_space.end(), pairComp);
    outfile->Printf("\n  Time spent sorting: %1.6f", sorter.get());

    double ept2 = 0.0;
    Timer select;
    double sum = 0.0;
    size_t last_excluded = 0;
    for (size_t I = 0, max_I = F_space.size(); I < max_I; ++I) {
        double& energy = F_space[I].first;
        Determinant& det = F_space[I].second;
        if (sum + energy < sigma_) {
            sum += energy;
            ept2 -= energy;
            last_excluded = I;

        } else {
            PQ_space.add(det);
        }
    }
    // Add missing determinants
    if (add_aimed_degenerate_) {
        size_t num_extra = 0;
        for (size_t I = 0, max_I = last_excluded; I < max_I; ++I) {
            size_t J = last_excluded - I;
            if (std::fabs(F_space[last_excluded + 1].first - F_space[J].first) < 1.0e-9) {
                PQ_space.add(F_space[J].second);
                num_extra++;
            } else {
                break;
            }
        }
        if (num_extra > 0 and (!quiet_mode_)) {
            outfile->Printf("\n  Added %zu missing determinants in aimed selection.", num_extra);
        }
    }
    outfile->Printf("\n  Time spent selecting: %1.6f", select.get());
    multistate_pt2_energy_correction_.resize(nroot_);
    multistate_pt2_energy_correction_[0] = ept2;

    if (!quiet_mode_) {
        outfile->Printf("\n  %s: %zu determinants", "Dimension of the P + Q space",
                        PQ_space.size());
        outfile->Printf("\n  %s: %f s", "Time spent screening the model space", screen.get());
    }
}

void AdaptiveCI::find_q_space(DeterminantHashVec& P_space, DeterminantHashVec& PQ_space, int nroot,
                              SharedVector evals, SharedMatrix evecs) {
    timer find_q("ACI:Build Model Space");
    Timer t_ms_build;

    // This hash saves the determinant coupling to the model space eigenfunction
    det_hash<std::vector<double>> V_hash;
    if (options_.get_bool("ACI_LOW_MEM_SCREENING")) {
        get_excited_determinants2(nroot_, evecs, P_space, V_hash);
    } else if ((options_.get_str("ACI_EX_TYPE") == "CORE") and (root_ > 0)) {
        get_core_excited_determinants(evecs, P_space, V_hash);
    } else {
        get_excited_determinants(nroot_, evecs, P_space, V_hash);
    }

    if (!quiet_mode_) {
        outfile->Printf("\n  %s: %zu determinants", "Dimension of the SD space", V_hash.size());
        outfile->Printf("\n  %s: %f s\n", "Time spent building the external space",
                        t_ms_build.get());
    }

    // This will contain all the determinants
    PQ_space.clear();

    // Add the P-space determinants and zero the hash
    PQ_space.copy(P_space);

    Timer t_ms_screen;

    // Define coupling out of loop, assume perturb_select_ = false
    std::function<double(double A, double B, double C)> C1_eq = [](double A, double B,
                                                                   double C) -> double {
        return 0.5 * ((B - C) - sqrt((B - C) * (B - C) + 4.0 * A * A)) / A;
    };

    std::function<double(double A, double B, double C)> E2_eq = [](double A, double B,
                                                                   double C) -> double {
        return 0.5 * ((B - C) - sqrt((B - C) * (B - C) + 4.0 * A * A));
    };

    if (perturb_select_) {
        C1_eq = [](double A, double B, double C) -> double { return -A / (B - C); };
        E2_eq = [](double A, double B, double C) -> double { return -A * A / (B - C); };
    }

    // Check the coupling between the reference and the SD space

    std::vector<std::pair<double, Determinant>> sorted_dets;
    std::vector<double> ept2(nroot_, 0.0);

    if (aimed_selection_) {
        Determinant zero_det; // <- xsize (nact_);
        sorted_dets.resize(V_hash.size(), std::make_pair(0.0, zero_det));
    }

#pragma omp parallel
    {
        int ithread = omp_get_thread_num();
        int nthreads = omp_get_num_threads();
        double criteria;

        std::vector<double> C1(nroot_, 0.0);
        std::vector<double> E2(nroot_, 0.0);
        std::vector<double> e2(nroot_, 0.0);

        size_t count = 0;
        for (const auto& it : V_hash) {
            if ((count % nthreads) == ithread) {
                double EI = fci_ints_->energy(it.first);
                for (int n = 0; n < nroot; ++n) {
                    double V = it.second[n];
                    double C1_I = C1_eq(V, EI, evals->get(n));
                    double E2_I = E2_eq(V, EI, evals->get(n));

                    C1[n] = std::fabs(C1_I);
                    E2[n] = std::fabs(E2_I);

                    e2[n] = E2_I;
                }
                if (ex_alg_ == "AVERAGE" and nroot > 1) {
                    criteria = average_q_values(nroot, C1, E2);
                } else {
                    criteria = root_select(nroot, C1, E2);
                }

                if (aimed_selection_) {
                    sorted_dets[count] = std::make_pair(criteria, it.first);
                } else {
                    if (std::fabs(criteria) > sigma_) {
#pragma omp critical
                        { PQ_space.add(it.first); }
                    } else {
#pragma omp critical
                        {
                            for (int n = 0; n < nroot; ++n) {
                                ept2[n] += e2[n];
                            }
                        }
                    }
                }
            }
            count++;
        }
    } // end loop over determinants

    if (aimed_selection_) {
        // Sort the CI coefficients in ascending order
        std::sort(sorted_dets.begin(), sorted_dets.end(), pairComp);

        double sum = 0.0;
        size_t last_excluded = 0;
        for (size_t I = 0, max_I = sorted_dets.size(); I < max_I; ++I) {
            const Determinant& det = sorted_dets[I].second;
            if (sum + sorted_dets[I].first < sigma_) {
                sum += sorted_dets[I].first;
                double EI = fci_ints_->energy(det);
                const std::vector<double>& V_vec = V_hash[det];
                for (int n = 0; n < nroot; ++n) {
                    double V = V_vec[n];
                    double E2_I = E2_eq(V, EI, evals->get(n));

                    ept2[n] += E2_I;
                }
                last_excluded = I;

            } else {
                PQ_space.add(sorted_dets[I].second);
            }
        }
        // outfile->Printf("\n sum : %1.12f", sum );
        // add missing determinants that have the same weight as the last one
        // included
        if (add_aimed_degenerate_) {
            size_t num_extra = 0;
            for (size_t I = 0, max_I = last_excluded; I < max_I; ++I) {
                size_t J = last_excluded - I;
                if (std::fabs(sorted_dets[last_excluded + 1].first - sorted_dets[J].first) <
                    1.0e-9) {
                    PQ_space.add(sorted_dets[J].second);
                    num_extra++;
                } else {
                    break;
                }
            }
            if (num_extra > 0 and (!quiet_mode_)) {
                outfile->Printf("\n  Added %zu missing determinants in aimed selection.",
                                num_extra);
            }
        }
    }

    multistate_pt2_energy_correction_ = ept2;

    if (!quiet_mode_) {
        outfile->Printf("\n  %s: %zu determinants", "Dimension of the P + Q space",
                        PQ_space.size());
        outfile->Printf("\n  %s: %f s", "Time spent screening the model space", t_ms_screen.get());
    }
}

double AdaptiveCI::average_q_values(int nroot, std::vector<double>& C1, std::vector<double>& E2) {
    // f_E2 and f_C1 will store the selected function of the chosen q criteria
    // This functions should only be called when nroot_ > 1

    int nav = options_.get_int("ACI_N_AVERAGE");
    int off = options_.get_int("ACI_AVERAGE_OFFSET");
    if (nav == 0)
        nav = nroot;
    if ((off + nav) > nroot)
        off = nroot - nav; // throw PSIEXCEPTION("\n  Your desired number of
                           // roots and the offset exceeds the maximum number of
                           // roots!");

    double f_C1 = 0.0;
    double f_E2 = 0.0;

    // Choose the function of the couplings for each root
    // If nroot = 1, choose the max

    if (pq_function_ == "MAX" or nroot == 1) {
        f_C1 = *std::max_element(C1.begin(), C1.end());
        f_E2 = *std::max_element(E2.begin(), E2.end());
    } else if (pq_function_ == "AVERAGE") {
        double C1_average = 0.0;
        double E2_average = 0.0;
        double dim_inv = 1.0 / nav;
        for (int n = 0; n < nav; ++n) {
            C1_average += C1[n + off] * dim_inv;
            E2_average += E2[n + off] * dim_inv;
        }

        f_C1 = C1_average;
        f_E2 = E2_average;
    }

    double select_value = 0.0;
    if (aimed_selection_) {
        select_value = energy_selection_ ? f_E2 : (f_C1 * f_C1);
    } else {
        select_value = energy_selection_ ? f_E2 : f_C1;
    }

    return select_value;
}

double AdaptiveCI::root_select(int nroot, std::vector<double>& C1, std::vector<double>& E2) {
    double select_value;

    if (ref_root_ + 1 > nroot_) {
        throw PSIEXCEPTION("\n  Your selection is not valid. Check ROOT in options.");
    }
    int root = ref_root_;
    if (nroot == 1) {
        ref_root_ = 0;
    }

    if (aimed_selection_) {
        select_value = energy_selection_ ? E2[root] : (C1[root] * C1[root]);
    } else {
        select_value = energy_selection_ ? E2[root] : C1[root];
    }

    return select_value;
}

bool AdaptiveCI::check_convergence(std::vector<std::vector<double>>& energy_history,
                                   SharedVector evals) {
    int nroot = evals->dim();
    int ref = 0;

    if (ex_alg_ == "ROOT_ORTHOGONALIZE") {
        ref = ref_root_;
        nroot = 1;
    }

    if (energy_history.size() == 0) {
        std::vector<double> new_energies;
        for (int n = 0; n < nroot; ++n) {
            double state_n_energy = evals->get(n) + nuclear_repulsion_energy_;
            new_energies.push_back(state_n_energy);
        }
        energy_history.push_back(new_energies);
        return false;
    }

    double old_avg_energy = 0.0;
    double new_avg_energy = 0.0;

    std::vector<double> new_energies;
    std::vector<double> old_energies = energy_history[energy_history.size() - 1];
    for (int n = 0; n < nroot; ++n) {
        n += ref;
        double state_n_energy = evals->get(n) + nuclear_repulsion_energy_;
        new_energies.push_back(state_n_energy);
        new_avg_energy += state_n_energy;
        old_avg_energy += old_energies[n];
    }
    old_avg_energy /= static_cast<double>(nroot);
    new_avg_energy /= static_cast<double>(nroot);

    energy_history.push_back(new_energies);

    // Check for convergence
    return (std::fabs(new_avg_energy - old_avg_energy) < options_.get_double("ACI_CONVERGENCE"));
}

void AdaptiveCI::prune_q_space(DeterminantHashVec& PQ_space, DeterminantHashVec& P_space,
                               SharedMatrix evecs, int nroot) {
    // Select the new reference space using the sorted CI coefficients
    P_space.clear();

    double tau_p = sigma_ * gamma_;

    int nav = options_.get_int("ACI_N_AVERAGE");
    int off = options_.get_int("ACI_AVERAGE_OFFSET");
    if (nav == 0)
        nav = nroot;

    //  if( options_.get_str("EXCITED_ALGORITHM") == "ROOT_COMBINE" and (nav ==
    //  1) and (nroot > 1)){
    //      off = ref_root_;
    //  }

    if ((off + nav) > nroot)
        off = nroot - nav; // throw PSIEXCEPTION("\n  Your desired number of
                           // roots and the offset exceeds the maximum number of
                           // roots!");

    // Create a vector that stores the absolute value of the CI coefficients
    std::vector<std::pair<double, Determinant>> dm_det_list;
    // for (size_t I = 0, max = PQ_space.size(); I < max; ++I){
    const det_hashvec& detmap = PQ_space.wfn_hash();
    for (size_t i = 0, max_i = detmap.size(); i < max_i; ++i) {
        double criteria = 0.0;
        if (ex_alg_ == "AVERAGE") {
            for (int n = 0; n < nav; ++n) {
                if (pq_function_ == "MAX") {
                    criteria = std::max(criteria, std::fabs(evecs->get(i, n)));
                } else if (pq_function_ == "AVERAGE") {
                    criteria += std::fabs(evecs->get(i, n + off));
                }
            }
            criteria /= static_cast<double>(nav);
        } else {
            criteria = std::fabs(evecs->get(i, ref_root_));
        }
        dm_det_list.push_back(std::make_pair(criteria, detmap[i]));
    }

    // Decide which determinants will go in pruned_space
    // Include all determinants such that
    // sum_I |C_I|^2 < tau_p, where the sum runs over all the excluded
    // determinants
    if (aimed_selection_) {
        // Sort the CI coefficients in ascending order
        std::sort(dm_det_list.begin(), dm_det_list.end());

        double sum = 0.0;
        size_t last_excluded = 0;
        for (size_t I = 0, max_I = PQ_space.size(); I < max_I; ++I) {
            double dsum = std::pow(dm_det_list[I].first, 2.0);
            if (sum + dsum < tau_p) { // exclude small contributions that sum to
                                      // less than tau_p
                sum += dsum;
                last_excluded = I;
            } else {
                P_space.add(dm_det_list[I].second);
            }
        }

        // add missing determinants that have the same weight as the last one
        // included
        if (add_aimed_degenerate_) {
            size_t num_extra = 0;
            for (size_t I = 0, max_I = last_excluded; I < max_I; ++I) {
                size_t J = last_excluded - I;
                if (std::fabs(dm_det_list[last_excluded + 1].first - dm_det_list[J].first) <
                    1.0e-9) {
                    P_space.add(dm_det_list[J].second);
                    num_extra += 1;
                } else {
                    break;
                }
            }
            if (num_extra > 0 and !quiet_mode_) {
                outfile->Printf("\n  Added %zu missing determinants in aimed selection.",
                                num_extra);
            }
        }
    }
    // Include all determinants such that |C_I| > tau_p
    else {
        for (size_t I = 0, max_I = PQ_space.size(); I < max_I; ++I) {
            if (dm_det_list[I].first > tau_p) {
                P_space.add(dm_det_list[I].second);
            }
        }
    }
}

bool AdaptiveCI::check_stuck(std::vector<std::vector<double>>& energy_history, SharedVector evals) {
    bool stuck = false;
    int nroot = evals->dim();
    if (cycle_ < 4) {
        stuck = false;
    } else {
        std::vector<double> av_energies;
        for (int i = 0; i < cycle_; ++i) {
            double energy = 0.0;
            for (int n = 0; n < nroot; ++n) {
                energy += energy_history[i][n];
            }
            energy /= static_cast<double>(nroot);
            av_energies.push_back(energy);
        }

        if (std::fabs(av_energies[cycle_ - 1] - av_energies[cycle_ - 3]) <
            options_.get_double("ACI_CONVERGENCE")) { // and
            //			std::fabs( av_energies[cycle_-2] -
            // av_energies[cycle_ - 4]
            //)
            //< options_.get_double("ACI_CONVERGENCE") ){
            stuck = true;
        }
    }
    return stuck;
}

std::vector<std::pair<double, double>> AdaptiveCI::compute_spin(DeterminantHashVec& space,
                                                                WFNOperator& op, SharedMatrix evecs,
                                                                int nroot) {
    // WFNOperator op(mo_symmetry_);

    // op.build_strings(space);
    // op.op_lists(space);
    // op.tp_lists(space);
    if (options_.get_str("SIGMA_BUILD_TYPE") == "HZ") {
        op.clear_op_s_lists();
        op.clear_tp_s_lists();
        op.build_strings(space);
        op.op_lists(space);
        op.tp_lists(space);
    }

    std::vector<std::pair<double, double>> spin_vec(nroot);
    for (int n = 0; n < nroot_; ++n) {
        double S2 = op.s2(space, evecs, n);
        double S = std::fabs(0.5 * (std::sqrt(1.0 + 4.0 * S2) - 1.0));
        spin_vec[n] = std::make_pair(S, S2);
    }

    return spin_vec;
}

/*
void AdaptiveCI::wfn_analyzer(DeterminantMap& det_space, SharedMatrix evecs, int nroot) {

    std::vector<bool> occ(2 * nact_, 0);
    std::vector<std::tuple<double, int, int>> labeled_orb_en = sym_labeled_orbitals("RHF");
    for (int i = 0; i < nalpha_; ++i) {
        occ[std::get<2>(labeled_orb_en[i])] = 1;
    }
    for (int i = 0; i < nbeta_; ++i) {
        occ[nact_ + std::get<2>(labeled_orb_en[i])] = 1;
    }

    //     bool print_final_wfn = options_.get_bool("SAVE_FINAL_WFN");

    //  std::ofstream final_wfn;
    //  if( print_final_wfn ){
    //      final_wfn.open("final_wfn_"+ std::to_string(root_) +  ".txt");
    //      final_wfn << det_space.size() << "  " << nact_ << "  " << nalpha_ <<
    //      "  " << nbeta_ << endl;
    //  }
    outfile->Printf("\n  ndet: %zu", det_space.size());

    Determinant rdet(occ);
    auto ref_bits = rdet.bits();
    int max_ex = 1 + (cycle_ + 1) * 2;
    for (int n = 0; n < nroot; ++n) {
        std::vector<double> c2_vals(max_ex, 0.0);
        std::vector<size_t> ndet(max_ex, 0);

        //        det_hash<size_t> detmap = det_space.wfn_hash();
        //        for (det_hash<size_t>::iterator it = detmap.begin(),
        //                                        endit = detmap.end();
        //             it != endit; ++it) {

        const std::vector<Determinant>& dets = det_space.determinants();
        for (size_t I = 0, maxI = det_space.size(); I < maxI; ++I) {
            int ndiff = 0;
            auto ex_bits = dets[I].bits();

            double coeff = evecs->get(I, n) * evecs->get(I, n);

            // Compute number of differences in both alpha and beta strings wrt
            // ref
            for (size_t a = 0; a < nact_ * 2; ++a) {
                if (ref_bits[a] != ex_bits[a]) {
                    ++ndiff;
                }
            }
            ndiff = static_cast<int>(ndiff / 2.0);
            c2_vals[ndiff] += coeff;
            ndet[ndiff]++;
            //            std::make_pair(excitation_counter[ndiff].first + 1,
            //                           excitation_counter[ndiff].second + coeff);

            //         if( print_final_wfn and (n == root_) ){

            //             auto abits =
            //             it->first.get_alfa_bits_vector_bool();
            //             auto bbits =
            //             it->first.get_beta_bits_vector_bool();

            //             final_wfn << std::setw(18) << std::setprecision(12)
            //             <<  evecs->get(it->second,n) << "  ";// <<  abits << "  "
            //             << bbits <<
            //             it->first.str().c_str() << endl;
            //             for( size_t i = 0; i < nact_; ++i ){
            //                 final_wfn << abits[i];
            //             }
            //             final_wfn << "   ";
            //             for( size_t i = 0; i < nact_; ++i ){
            //                 final_wfn << bbits[i];
            //             }
            //             final_wfn << endl;
            //         }
        }
        for (int i = 0, maxi = c2_vals.size(); i < maxi; ++i) {
            outfile->Printf("\n       %d        %8zu           %.11f", i, ndet[i], c2_vals[i]);
        }
    }
    //  if( print_final_wfn ) final_wfn.close();
    //
}

*/
std::vector<std::tuple<double, int, int>> AdaptiveCI::sym_labeled_orbitals(std::string type) {
    std::vector<std::tuple<double, int, int>> labeled_orb;

    if (type == "RHF" or type == "ROHF" or type == "ALFA") {

        // Create a vector of orbital energy and index pairs
        std::vector<std::pair<double, int>> orb_e;
        int cumidx = 0;
        for (int h = 0; h < nirrep_; ++h) {
            for (int a = 0; a < nactpi_[h]; ++a) {
                orb_e.push_back(std::make_pair(epsilon_a_->get(h, frzcpi_[h] + a), a + cumidx));
            }
            cumidx += nactpi_[h];
        }

        // Create a vector that stores the orbital energy, symmetry, and idx
        for (size_t a = 0; a < nact_; ++a) {
            labeled_orb.push_back(
                std::make_tuple(orb_e[a].first, mo_symmetry_[a], orb_e[a].second));
        }
        // Order by energy, low to high
        std::sort(labeled_orb.begin(), labeled_orb.end());
    }
    if (type == "BETA") {
        // Create a vector of orbital energies and index pairs
        std::vector<std::pair<double, int>> orb_e;
        int cumidx = 0;
        for (int h = 0; h < nirrep_; ++h) {
            for (size_t a = 0, max = nactpi_[h]; a < max; ++a) {
                orb_e.push_back(std::make_pair(epsilon_b_->get(h, frzcpi_[h] + a), a + cumidx));
            }
            cumidx += nactpi_[h];
        }

        // Create a vector that stores the orbital energy, sym, and idx
        for (size_t a = 0; a < nact_; ++a) {
            labeled_orb.push_back(
                std::make_tuple(orb_e[a].first, mo_symmetry_[a], orb_e[a].second));
        }
        std::sort(labeled_orb.begin(), labeled_orb.end());
    }
    return labeled_orb;
}

void AdaptiveCI::print_wfn(DeterminantHashVec& space, WFNOperator& op, SharedMatrix evecs,
                           int nroot) {
    std::string state_label;
    std::vector<std::string> s2_labels({"singlet", "doublet", "triplet", "quartet", "quintet",
                                        "sextet", "septet", "octet", "nonet", "decatet"});

    std::vector<std::pair<double, double>> spins = compute_spin(space, op, evecs, nroot);

    for (int n = 0; n < nroot; ++n) {
        DeterminantHashVec tmp;
        std::vector<double> tmp_evecs;

        outfile->Printf("\n\n  Most important contributions to root %3d:", n);

        size_t max_dets = std::min(10, evecs->nrow());
        tmp.subspace(space, evecs, tmp_evecs, max_dets, n);

        for (size_t I = 0; I < max_dets; ++I) {
            outfile->Printf("\n  %3zu  %9.6f %.9f  %10zu %s", I, tmp_evecs[I],
                            tmp_evecs[I] * tmp_evecs[I], space.get_idx(tmp.get_det(I)),
                            tmp.get_det(I).str(nact_).c_str());
        }
        state_label = s2_labels[std::round(spins[n].first * 2.0)];
        root_spin_vec_.clear();
        root_spin_vec_[n] = std::make_pair(spins[n].first, spins[n].second);
        outfile->Printf("\n\n  Spin state for root %zu: S^2 = %5.6f, S = %5.3f, %s", n,
                        root_spin_vec_[n].first, root_spin_vec_[n].second, state_label.c_str());
    }
}

void AdaptiveCI::full_spin_transform(DeterminantHashVec& det_space, SharedMatrix cI, int nroot) {
    //	Timer timer;
    //	outfile->Printf("\n  Performing spin projection...");
    //
    //	// Build the S^2 Matrix
    //	size_t det_size = det_space.size();
    //	SharedMatrix S2(new Matrix("S^2", det_size, det_size));
    //
    //	for(size_t I = 0; I < det_size; ++I ){
    //		for(size_t J = 0; J <= I; ++J){
    //			S2->set(I,J, det_space[I].spin2(det_space[J]) );
    //			S2->set(J,I, S2->get(I,J) );
    //		}
    //	}
    //
    //	//Diagonalize S^2, evals will be in ascending order
    //	SharedMatrix T(new Matrix("T", det_size, det_size));
    //	SharedVector evals(new Vector("evals", det_size));
    //	S2->diagonalize(T, evals);
    //
    //	//evals->print();
    //
    //	// Count the number of CSFs with correct spin
    //	// and get their indices wrt columns in T
    //	size_t csf_num = 0;
    //	size_t csf_idx = 0;
    //	double criteria = (0.25 * (wavefunction_multiplicity_ *
    // wavefunction_multiplicity_ - 1.0));
    //	//double criteria = static_cast<double>(vefunction_multiplicity_) -
    // 1.0;
    //	for(size_t l = 0; l < det_size; ++l){
    //		if( std::fabs(evals->get(l) - criteria) <= 0.01 ){
    //			csf_num++;
    //		}else if( csf_num == 0 ){
    //			csf_idx++;
    //		}else{
    //			continue;
    //		}
    //	}
    //	outfile->Printf("\n  Number of CSFs: %zu", csf_num);
    //
    //	// Perform the transformation wrt csf eigenvectors
    //	// CHECK FOR TRIPLET (SHOULD INCLUDE CSF_IDX
    //	SharedMatrix C_trans(new Matrix("C_trans", det_size, nroot));
    //	SharedMatrix C(new Matrix("C", det_size, nroot));
    //	C->gemm('t','n',csf_num,nroot,det_size,1.0,T,det_size,cI,nroot,0.0,nroot);
    //	C_trans->gemm('n','n',det_size,nroot, csf_num,
    // 1.0,T,det_size,C,nroot,0.0,nroot);
    //
    //	//Normalize transformed vectors
    //	for( int n = 0; n < nroot; ++n ){
    //		double denom = 0.0;
    //		for( size_t I = 0; I < det_size; ++I){
    //			denom += C_trans->get(I,n) * C_trans->get(I,n);
    //		}
    //		denom = std::sqrt( 1.0/denom );
    //		C_trans->scale_column( 0, n, denom );
    //	}
    //	PQ_spin_evecs_.reset(new Matrix("PQ SPIN EVECS", det_size, nroot));
    //	PQ_spin_evecs_ = C_trans->clone();
    //
    //	outfile->Printf("\n  Time spent performing spin transformation: %6.6f",
    // timer.get());
    //
}

double AdaptiveCI::compute_spin_contamination(DeterminantHashVec& space, WFNOperator& op,
                                              SharedMatrix evecs, int nroot) {
    auto spins = compute_spin(space, op, evecs, nroot);
    double spin_contam = 0.0;
    for (int n = 0; n < nroot; ++n) {
        spin_contam += spins[n].second;
    }
    spin_contam /= static_cast<double>(nroot);
    spin_contam -= (0.25 * (multiplicity_ * multiplicity_ - 1.0));

    return spin_contam;
}

void AdaptiveCI::save_dets_to_file(DeterminantHashVec& space, SharedMatrix evecs) {
    // Use for single-root calculations only
    const det_hashvec& detmap = space.wfn_hash();
    for (size_t i = 0, max_i = detmap.size(); i < max_i; ++i) {
        det_list_ << detmap[i].str(nact_).c_str() << " " << std::fabs(evecs->get(i, 0)) << " ";
        //	for(size_t J = 0, maxJ = space.size(); J < maxJ; ++J){
        //		det_list_ << space[I].slater_rules(space[J]) << " ";
        //	}
        //	det_list_ << "\n";
    }
    det_list_ << "\n";
}

std::vector<double> AdaptiveCI::davidson_correction(std::vector<Determinant>& P_dets,
                                                    SharedVector P_evals, SharedMatrix PQ_evecs,
                                                    std::vector<Determinant>& PQ_dets,
                                                    SharedVector PQ_evals) {
    outfile->Printf("\n  There are %zu PQ dets.", PQ_dets.size());
    outfile->Printf("\n  There are %zu P dets.", P_dets.size());

    // The energy correction per root
    std::vector<double> dc(nroot_, 0.0);

    std::unordered_map<Determinant, double, Determinant::Hash> PQ_map;
    for (int n = 0; n < nroot_; ++n) {

        // Build the map for each root
        for (size_t I = 0, max = PQ_dets.size(); I < max; ++I) {
            PQ_map[PQ_dets[I]] = PQ_evecs->get(I, n);
        }

        // Compute the sum of c^2 of all P space dets
        double c_sum = 0.0;
        for (auto& P : P_dets) {
            c_sum += PQ_map[P] * PQ_map[P];
        }
        c_sum = 1 - c_sum;
        outfile->Printf("\n c_sum : %1.12f", c_sum);
        dc[n] = c_sum * (PQ_evals->get(n) - P_evals->get(n));
    }
    return dc;
}

void AdaptiveCI::set_max_rdm(int rdm) {
    rdm_level_ = rdm;
    set_rdm_ = true;
}

Reference AdaptiveCI::reference() {
    // const std::vector<Determinant>& final_wfn =
    //     final_wfn_.determinants();
    CI_RDMS ci_rdms(options_, final_wfn_, fci_ints_, evecs_, 0, 0);
    ci_rdms.set_max_rdm(rdm_level_);
    Reference aci_ref = ci_rdms.reference(ordm_a_, ordm_b_, trdm_aa_, trdm_ab_, trdm_bb_, trdm_aaa_,
                                          trdm_aab_, trdm_abb_, trdm_bbb_);
    return aci_ref;
}

void AdaptiveCI::print_nos() {
    print_h2("NATURAL ORBITALS");

    std::shared_ptr<Matrix> opdm_a(new Matrix("OPDM_A", nirrep_, nactpi_, nactpi_));
    std::shared_ptr<Matrix> opdm_b(new Matrix("OPDM_B", nirrep_, nactpi_, nactpi_));

    int offset = 0;
    for (int h = 0; h < nirrep_; h++) {
        for (int u = 0; u < nactpi_[h]; u++) {
            for (int v = 0; v < nactpi_[h]; v++) {
                opdm_a->set(h, u, v, ordm_a_[(u + offset) * nact_ + v + offset]);
                opdm_b->set(h, u, v, ordm_b_[(u + offset) * nact_ + v + offset]);
            }
        }
        offset += nactpi_[h];
    }
    SharedVector OCC_A(new Vector("ALPHA OCCUPATION", nirrep_, nactpi_));
    SharedVector OCC_B(new Vector("BETA OCCUPATION", nirrep_, nactpi_));
    SharedMatrix NO_A(new Matrix(nirrep_, nactpi_, nactpi_));
    SharedMatrix NO_B(new Matrix(nirrep_, nactpi_, nactpi_));

    opdm_a->diagonalize(NO_A, OCC_A, descending);
    opdm_b->diagonalize(NO_B, OCC_B, descending);

    // std::ofstream file;
    // file.open("nos.txt",std::ios_base::app);
    std::vector<std::pair<double, std::pair<int, int>>> vec_irrep_occupation;
    for (int h = 0; h < nirrep_; h++) {
        for (int u = 0; u < nactpi_[h]; u++) {
            auto irrep_occ =
                std::make_pair(OCC_A->get(h, u) + OCC_B->get(h, u), std::make_pair(h, u + 1));
            vec_irrep_occupation.push_back(irrep_occ);
            //          file << OCC_A->get(h, u) + OCC_B->get(h, u) << "  ";
        }
    }
    // file << endl;
    // file.close();

    CharacterTable ct = Process::environment.molecule()->point_group()->char_table();
    std::sort(vec_irrep_occupation.begin(), vec_irrep_occupation.end(),
              std::greater<std::pair<double, std::pair<int, int>>>());

    size_t count = 0;
    outfile->Printf("\n    ");
    for (auto vec : vec_irrep_occupation) {
        outfile->Printf(" %4d%-4s%11.6f  ", vec.second.second, ct.gamma(vec.second.first).symbol(),
                        vec.first);
        if (count++ % 3 == 2 && count != vec_irrep_occupation.size())
            outfile->Printf("\n    ");
    }
    outfile->Printf("\n\n");

    // Compute active space weights
    if (print_weights_) {
        double no_thresh = options_.get_double("ACI_NO_THRESHOLD");

        std::vector<int> active(nirrep_, 0);
        std::vector<std::vector<int>> active_idx(nirrep_);
        std::vector<int> docc(nirrep_, 0);

        print_h2("Active Space Weights");
        for (int h = 0; h < nirrep_; ++h) {
            std::vector<double> weights(nactpi_[h], 0.0);
            std::vector<double> oshell(nactpi_[h], 0.0);
            for (int p = 0; p < nactpi_[h]; ++p) {
                for (int q = 0; q < nactpi_[h]; ++q) {
                    double occ = OCC_A->get(h, q) + OCC_B->get(h, q);
                    if ((occ >= no_thresh) and (occ <= (2.0 - no_thresh))) {
                        weights[p] += (NO_A->get(h, p, q)) * (NO_A->get(h, p, q));
                        oshell[p] += (NO_A->get(h, p, q)) * (NO_A->get(h, p, q)) * (2 - occ) * occ;
                    }
                }
            }

            outfile->Printf("\n  Irrep %d:", h);
            outfile->Printf("\n  Active idx     MO idx        Weight         OS-Weight");
            outfile->Printf("\n ------------   --------   -------------    -------------");
            for (int w = 0; w < nactpi_[h]; ++w) {
                outfile->Printf("\n      %0.2d           %d       %1.9f      %1.9f", w + 1,
                                w + frzcpi_[h] + 1, weights[w], oshell[w]);
                if (weights[w] >= 0.9) {
                    active[h]++;
                    active_idx[h].push_back(w + frzcpi_[h] + 1);
                }
            }
        }
    }
}

/*
void AdaptiveCI::convert_to_string(const std::vector<Determinant>& space) {
    size_t space_size = space.size();
    size_t nalfa_str = 0;
    size_t nbeta_str = 0;

    alfa_list_.clear();
    beta_list_.clear();

    a_to_b_.clear();
    b_to_a_.clear();

    string_hash<size_t> alfa_map;
    string_hash<size_t> beta_map;

    for (size_t I = 0; I < space_size; ++I) {

        Determinant det = space[I];
        STLBitsetString alfa;
        STLBitsetString beta;

        alfa.set_nmo(ncmo_);
        beta.set_nmo(ncmo_);

        for (int i = 0; i < ncmo_; ++i) {
            alfa.set_bit(i, det.get_alfa_bit(i));
            beta.set_bit(i, det.get_alfa_bit(i));
        }

        size_t a_id;
        size_t b_id;

        // Once we find a new alfa string, add it to the list
        string_hash<size_t>::iterator a_it = alfa_map.find(alfa);
        if (a_it == alfa_map.end()) {
            a_id = nalfa_str;
            alfa_map[alfa] = a_id;
            nalfa_str++;
        } else {
            a_id = a_it->second;
        }

        string_hash<size_t>::iterator b_it = beta_map.find(beta);
        if (b_it == beta_map.end()) {
            b_id = nbeta_str;
            beta_map[beta] = b_id;
            nbeta_str++;
        } else {
            b_id = b_it->second;
        }

        a_to_b_.resize(nalfa_str);
        b_to_a_.resize(nbeta_str);

        alfa_list_.resize(nalfa_str);
        beta_list_.resize(nbeta_str);

        alfa_list_[a_id] = alfa;
        beta_list_[b_id] = beta;

        a_to_b_[a_id].push_back(b_id);
        b_to_a_[b_id].push_back(a_id);
    }
}
*/

int AdaptiveCI::root_follow(DeterminantHashVec& P_ref, std::vector<double>& P_ref_evecs,
                            DeterminantHashVec& P_space, SharedMatrix P_evecs, int num_ref_roots) {
    int ndets = P_space.size();
    int max_dim = std::min(ndets, 1000);
    //    int max_dim = ndets;
    int new_root;
    double old_overlap = 0.0;
    DeterminantHashVec P_int;
    std::vector<double> P_int_evecs;

    // std::vector<std::pair<double, size_t>> det_weights;
    // detmap map = P_ref.wfn_hash();
    // for (detmap::iterator it = map.begin(), endit = map.end(); it != endit;
    //      ++it) {
    //     det_weights.push_back(
    //         std::make_pair(std::abs(P_ref_evecs[it->second]), it->second));
    // }
    // std::sort(det_weights.begin(), det_weights.end());
    // std::reverse(det_weights.begin(), det_weights.end() );

    // for (size_t I = 0; I < 10; ++I) {
    //     outfile->Printf("\n %1.8f   %s", det_weights[I].first,
    //     P_ref.get_det(det_weights[I].second).str().c_str());
    // }

    int max_overlap = std::min(int(P_space.size()), num_ref_roots);

    for (int n = 0; n < max_overlap; ++n) {
        if (!quiet_mode_)
            outfile->Printf("\n\n  Computing overlap for root %d", n);
        double new_overlap = P_ref.overlap(P_ref_evecs, P_space, P_evecs, n);

        new_overlap = std::fabs(new_overlap);
        if (!quiet_mode_) {
            outfile->Printf("\n  Root %d has overlap %f", n, new_overlap);
        }
        // If the overlap is larger, set it as the new root and reference, for
        // now
        if (new_overlap > old_overlap) {

            if (!quiet_mode_) {
                outfile->Printf("\n  Saving reference for root %d", n);
            }
            // Save most important subspace
            new_root = n;
            P_int.subspace(P_space, P_evecs, P_int_evecs, max_dim, n);
            old_overlap = new_overlap;
        }
    }

    // Update the reference P_ref

    P_ref.clear();
    P_ref = P_int;

    P_ref_evecs = P_int_evecs;

    outfile->Printf("\n  Setting reference root to: %d", new_root);

    return new_root;
}

void AdaptiveCI::compute_aci(DeterminantHashVec& PQ_space, SharedMatrix& PQ_evecs,
                             SharedVector& PQ_evals) {

    bool print_refs = false;
    bool multi_root = false;

    if (options_["ACI_FIRST_ITER_ROOTS"].has_changed()) {
        multi_root = options_.get_bool("ACI_FIRST_ITER_ROOTS");
    }

    if (options_["ACI_PRINT_REFS"].has_changed()) {
        print_refs = options_.get_bool("ACI_PRINT_REFS");
    }

    if ((options_.get_str("ACI_EXCITED_ALGORITHM") == "ROOT_ORTHOGONALIZE" or
         options_.get_str("ACI_EXCITED_ALGORITHM") == "MULTISTATE" or
         options_.get_str("ACI_EXCITED_ALGORITHM") == "ROOT_COMBINE") and
        root_ == 0 and !multi_root) {
        nroot_ = 1;
    }

    SharedMatrix P_evecs;
    SharedVector P_evals;

    DeterminantHashVec P_ref;
    std::vector<double> P_ref_evecs;
    DeterminantHashVec P_space(initial_reference_);

    if ((options_.get_str("ACI_EX_TYPE") == "CORE") and (root_ > 0)) {

        int nf_orb = options_.get_int("ACI_NFROZEN_CORE");
        int ncstate = options_.get_int("ACI_ROOTS_PER_CORE");

        if (((root_ - 1) > ncstate) and (root_ > 1)) {
            hole_++;
        }
        int particle = (root_ - 1) - (hole_ * ncstate);

        P_space.clear();
        auto orbs = sym_labeled_orbitals("RHF");
        Determinant det = initial_reference_[0];
        Determinant detb(det);
        std::vector<int> avir = det.get_alfa_vir(nact_); // TODO check this
        outfile->Printf("\n  %s", det.str(nact_).c_str());
        outfile->Printf("\n  Freezing alpha orbital %d", hole_);
        outfile->Printf("\n  Exciting electron from %d to %d", hole_, avir[particle]);
        det.set_alfa_bit(hole_, false);
        detb.set_beta_bit(hole_, false);

        for (int n = 0, max_n = avir.size(); n < max_n; ++n) {
            if ((mo_symmetry_[hole_] ^ mo_symmetry_[avir[n]]) == 0) {
                det.set_alfa_bit(avir[particle], true);
                detb.set_beta_bit(avir[particle], true);
                break;
            }
        }
        outfile->Printf("\n  %s", det.str(nact_).c_str());
        outfile->Printf("\n  %s", detb.str(nact_).c_str());
        P_space.add(det);
        P_space.add(detb);
    }

    size_t nvec = options_.get_int("N_GUESS_VEC");
    std::string sigma_method = options_.get_str("SIGMA_BUILD_TYPE");

    std::vector<std::vector<double>> energy_history;
    SparseCISolver sparse_solver(fci_ints_);
    if (quiet_mode_) {
        sparse_solver.set_print_details(false);
    }
    sparse_solver.set_parallel(true);
    sparse_solver.set_force_diag(options_.get_bool("FORCE_DIAG_METHOD"));
    sparse_solver.set_e_convergence(options_.get_double("E_CONVERGENCE"));
    sparse_solver.set_maxiter_davidson(options_.get_int("DL_MAXITER"));
    sparse_solver.set_spin_project(project_out_spin_contaminants_);
    //    sparse_solver.set_spin_project_full(project_out_spin_contaminants_);
    sparse_solver.set_guess_dimension(options_.get_int("DL_GUESS_SIZE"));
    sparse_solver.set_num_vecs(nvec);
    sparse_solver.set_sigma_method(sigma_method);
    sparse_solver.set_spin_project_full(false);
    sparse_solver.set_max_memory(options_.get_int("SIGMA_VECTOR_MAX_MEMORY"));
    int spin_projection = options_.get_int("ACI_SPIN_PROJECTION");

    // if (det_save_)
    //     det_list_.open("det_list.txt");

    if (streamline_qspace_ and !quiet_mode_)
        outfile->Printf("\n  Using streamlined Q-space builder.");

    ex_alg_ = options_.get_str("ACI_EXCITED_ALGORITHM");

    std::vector<Determinant> old_dets;
    SharedMatrix old_evecs;

    if (options_.get_str("ACI_EXCITED_ALGORITHM") == "ROOT_SELECT") {
        ref_root_ = options_.get_int("ACI_ROOT");
    }

    // Save the P_space energies to predict convergence
    std::vector<double> P_energies;
    // approx_rdm_ = false;

    int cycle;
    for (cycle = 0; cycle < max_cycle_; ++cycle) {
        Timer cycle_time;
        // Step 1. Diagonalize the Hamiltonian in the P space
        int num_ref_roots = std::min(nroot_, int(P_space.size()));
        cycle_ = cycle;
        std::string cycle_h = "Cycle " + std::to_string(cycle_);

        bool follow = false;
        if (options_.get_str("ACI_EXCITED_ALGORITHM") == "ROOT_SELECT" or
            options_.get_str("ACI_EXCITED_ALGORITHM") == "ROOT_COMBINE" or
            options_.get_str("ACI_EXCITED_ALGORITHM") == "MULTISTATE" or
            options_.get_str("ACI_EXCITED_ALGORITHM") == "ROOT_ORTHOGONALIZE") {

            follow = true;
        }

        if (!quiet_mode_) {
            print_h2(cycle_h);
            outfile->Printf("\n  Initial P space dimension: %zu", P_space.size());
        }

        // Check that the initial space is spin-complete
        if (spin_complete_) {
            // assumes P_space handles determinants with only active space orbitals
            P_space.make_spin_complete(nact_);
            if (!quiet_mode_)
                outfile->Printf("\n  %s: %zu determinants",
                                "Spin-complete dimension of the P space", P_space.size());
        } else if (!quiet_mode_) {
            outfile->Printf("\n  Not checking for spin-completeness.");
        }
        // Diagonalize H in the P space
        if (ex_alg_ == "ROOT_ORTHOGONALIZE" and root_ > 0 and cycle >= pre_iter_) {
            sparse_solver.set_root_project(true);
            add_bad_roots(P_space);
            sparse_solver.add_bad_states(bad_roots_);
        }

        // Grab and set the guess
        //    if( cycle > 2 and nroot_ == 1){
        //       for( int n = 0; n < num_ref_roots; ++n ){
        //           auto guess = dl_initial_guess( old_dets, P_space_,
        //           old_evecs, ref_root_ );
        //            outfile->Printf("\n  Setting guess");
        //           sparse_solver.set_initial_guess( guess );
        //        }
        //    }

        if (sigma_method == "HZ") {
            op_.clear_op_lists();
            op_.clear_tp_lists();
            op_.build_strings(P_space);
            op_.op_lists(P_space);
            op_.tp_lists(P_space);
<<<<<<< HEAD
        } else if (diag_method_ != Dynamic) {
=======
        } else if ( diag_method_ != Dynamic) {
>>>>>>> 23eae81f
            op_.clear_op_s_lists();
            op_.clear_tp_s_lists();
            op_.build_strings(P_space);
            op_.op_s_lists(P_space);
            op_.tp_s_lists(P_space);
        }

        sparse_solver.manual_guess(false);
        Timer diag;
        sparse_solver.diagonalize_hamiltonian_map(P_space, op_, P_evals, P_evecs, num_ref_roots,
                                                  multiplicity_, diag_method_);
        if (!quiet_mode_)
            outfile->Printf("\n  Time spent diagonalizing H:   %1.6f s", diag.get());

        // Save ground state energy
        P_energies.push_back(P_evals->get(0));

        if ((cycle > 1) and options_.get_bool("ACI_APPROXIMATE_RDM")) {
            double diff = std::abs(P_energies[cycle] - P_energies[cycle - 1]);
            if (diff <= 1e-5) {
                approx_rdm_ = true;
            }
        }

        if (cycle < pre_iter_) {
            ex_alg_ = "AVERAGE";
        } else if (cycle == pre_iter_ and follow) {
            ex_alg_ = options_.get_str("ACI_EXCITED_ALGORITHM");
        }

        // Update the reference root if root following
        if (follow and num_ref_roots > 1 and (cycle >= pre_iter_) and cycle > 0) {
            ref_root_ = root_follow(P_ref, P_ref_evecs, P_space, P_evecs, num_ref_roots);
        }

        // Use spin projection to ensure the P space is spin pure
        if ((spin_projection == 1 or spin_projection == 3) and P_space.size() <= 200) {
            project_determinant_space(P_space, P_evecs, P_evals, num_ref_roots);
        }

        // Print the energy
        if (!quiet_mode_) {
            outfile->Printf("\n");
            for (int i = 0; i < num_ref_roots; ++i) {
                double abs_energy =
                    P_evals->get(i) + nuclear_repulsion_energy_ + fci_ints_->scalar_energy();
                double exc_energy = pc_hartree2ev * (P_evals->get(i) - P_evals->get(0));
                outfile->Printf("\n    P-space  CI Energy Root %3d        = "
                                "%.12f Eh = %8.4f eV",
                                i, abs_energy, exc_energy);
            }
            outfile->Printf("\n");
        }

        if (!quiet_mode_ and print_refs)
            print_wfn(P_space, op_, P_evecs, num_ref_roots);

        // Step 2. Find determinants in the Q space
        Timer build_space;
        if (options_.get_bool("ACI_BATCHED_SCREENING")) {
            find_q_space_batched(P_space, PQ_space, P_evals, P_evecs);
        } else if (streamline_qspace_) {
            default_find_q_space(P_space, PQ_space, P_evals, P_evecs);
        } else {
            find_q_space(P_space, PQ_space, num_ref_roots, P_evals, P_evecs);
        }
        outfile->Printf("\n  Time spent building the model space: %1.6f", build_space.get());
        // Check if P+Q space is spin complete
        if (spin_complete_) {
            PQ_space.make_spin_complete(nact_); // <- xsize
            if (!quiet_mode_)
                outfile->Printf("\n  Spin-complete dimension of the PQ space: %zu",
                                PQ_space.size());
        }

        if ((options_.get_str("ACI_EXCITED_ALGORITHM") == "ROOT_ORTHOGONALIZE") and (root_ > 0) and
            cycle >= pre_iter_) {
            sparse_solver.set_root_project(true);
            add_bad_roots(PQ_space);
            sparse_solver.add_bad_states(bad_roots_);
        }

        // Step 3. Diagonalize the Hamiltonian in the P + Q space
        if (sigma_method == "HZ") {
            op_.clear_op_lists();
            op_.clear_tp_lists();
            Timer str;
            op_.build_strings(PQ_space);
            outfile->Printf("\n  Time spent building strings      %1.6f s", str.get());
            op_.op_lists(PQ_space);
            op_.tp_lists(PQ_space);
<<<<<<< HEAD
        } else if (diag_method_ != Dynamic) {
=======
        } else if ( diag_method_ != Dynamic ) {
>>>>>>> 23eae81f
            op_.clear_op_s_lists();
            op_.clear_tp_s_lists();
            op_.build_strings(PQ_space);
            op_.op_s_lists(PQ_space);
            op_.tp_s_lists(PQ_space);
        }
        Timer diag_pq;

        sparse_solver.diagonalize_hamiltonian_map(PQ_space, op_, PQ_evals, PQ_evecs, num_ref_roots,
                                                  multiplicity_, diag_method_);

        if (!quiet_mode_)
            outfile->Printf("\n  Total time spent diagonalizing H:   %1.6f s", diag_pq.get());
        //  if (det_save_)
        //      save_dets_to_file(PQ_space, PQ_evecs);

        // Save the solutions for the next iteration
        //        old_dets.clear();
        //        old_dets = PQ_space_;
        //        old_evecs = PQ_evecs->clone();

        // Ensure the solutions are spin-pure
        if ((spin_projection == 1 or spin_projection == 3) and PQ_space.size() <= 200) {
            project_determinant_space(PQ_space, PQ_evecs, PQ_evals, num_ref_roots);
        }

        if (!quiet_mode_) {
            // Print the energy
            outfile->Printf("\n");
            for (int i = 0; i < num_ref_roots; ++i) {
                double abs_energy =
                    PQ_evals->get(i) + nuclear_repulsion_energy_ + fci_ints_->scalar_energy();
                double exc_energy = pc_hartree2ev * (PQ_evals->get(i) - PQ_evals->get(0));
                outfile->Printf("\n    PQ-space CI Energy Root %3d        = "
                                "%.12f Eh = %8.4f eV",
                                i, abs_energy, exc_energy);
                outfile->Printf("\n    PQ-space CI Energy + EPT2 Root %3d = %.12f Eh = "
                                "%8.4f eV",
                                i, abs_energy + multistate_pt2_energy_correction_[i],
                                exc_energy +
                                    pc_hartree2ev * (multistate_pt2_energy_correction_[i] -
                                                     multistate_pt2_energy_correction_[0]));
            }
            outfile->Printf("\n");
        }

        num_ref_roots = std::min(nroot_, int(PQ_space.size()));

        // If doing root-following, grab the initial root
        if (follow and (cycle == (pre_iter_ - 1) or (pre_iter_ == 0 and cycle == 0))) {

            if (options_.get_str("ACI_EXCITED_ALGORITHM") == "ROOT_SELECT") {
                ref_root_ = options_.get_int("ACI_ROOT");
            }
            size_t dim = std::min(static_cast<int>(PQ_space.size()), 1000);
            P_ref.subspace(PQ_space, PQ_evecs, P_ref_evecs, dim, ref_root_);
        }

        // if( follow and num_ref_roots > 0 and (cycle >= (pre_iter_ - 1)) ){
        if (follow and (num_ref_roots > 1) and (cycle >= pre_iter_)) {
            ref_root_ = root_follow(P_ref, P_ref_evecs, PQ_space, PQ_evecs, num_ref_roots);
        }

        bool stuck = check_stuck(energy_history, PQ_evals);
        if (stuck and (options_.get_str("ACI_EXCITED_ALGORITHM") != "COMPOSITE")) {
            outfile->Printf("\n  Procedure is stuck! Quitting...");
            break;
        } else if (stuck and (options_.get_str("ACI_EXCITED_ALGORITHM") == "COMPOSITE") and
                   ex_alg_ == "AVERAGE") {
            outfile->Printf("\n  Root averaging algorithm converged.");
            outfile->Printf("\n  Now optimizing PQ Space for root %d",
                            options_.get_int("ACI_ROOT"));
            ex_alg_ = options_.get_str("ACI_EXCITED_ALGORITHM");
            pre_iter_ = cycle + 1;
        }

        // Step 4. Check convergence and break if needed
        bool converged = check_convergence(energy_history, PQ_evals);
        if (converged and (ex_alg_ == "AVERAGE") and
            options_.get_str("ACI_EXCITED_ALGORITHM") == "COMPOSITE") {
            outfile->Printf("\n  Root averaging algorithm converged.");
            outfile->Printf("\n  Now optimizing PQ Space for root %d",
                            options_.get_int("ACI_ROOT"));
            ex_alg_ = options_.get_str("ACI_EXCITED_ALGORITHM");
            pre_iter_ = cycle + 1;
        } else if (converged) {
            // if(quiet_mode_) outfile->Printf(
            // "\n----------------------------------------------------------" );
            if (!quiet_mode_)
                outfile->Printf("\n  ***** Calculation Converged *****");
            break;
        }

        // Step 5. Prune the P + Q space to get an updated P space
        prune_q_space(PQ_space, P_space, PQ_evecs, num_ref_roots);

        // Print information about the wave function
        if (!quiet_mode_) {
            print_wfn(PQ_space, op_, PQ_evecs, num_ref_roots);
            outfile->Printf("\n  Cycle %d took: %1.6f s", cycle, cycle_time.get());
        }

        ex_alg_ = options_.get_str("ACI_EXCITED_ALGORITHM");
    } // end iterations

    // if (det_save_)
    //     det_list_.close();

    // Ensure the solutions are spin-pure
    if ((spin_projection == 2 or spin_projection == 3) and PQ_space.size() <= 200) {
        project_determinant_space(PQ_space, PQ_evecs, PQ_evals, nroot_);
    } else if (!quiet_mode_) {
        outfile->Printf("\n  Not performing spin projection.");
    }
}

std::vector<std::pair<size_t, double>>
AdaptiveCI::dl_initial_guess(std::vector<Determinant>& old_dets, std::vector<Determinant>& dets,
                             SharedMatrix& evecs, int root) {
    std::vector<std::pair<size_t, double>> guess;

    // Build a hash of new dets
    det_hash<size_t> detmap;
    for (size_t I = 0, max_I = dets.size(); I < max_I; ++I) {
        detmap[dets[I]] = I;
    }

    // Loop through old dets, store index of old det
    for (size_t I = 0, max_I = old_dets.size(); I < max_I; ++I) {
        Determinant& det = old_dets[I];
        if (detmap.count(det) != 0) {
            guess.push_back(std::make_pair(detmap[det], evecs->get(I, root)));
        }
    }
    return guess;
}

void AdaptiveCI::compute_rdms(std::shared_ptr<FCIIntegrals> fci_ints, DeterminantHashVec& dets,
                              WFNOperator& op, SharedMatrix& PQ_evecs, int root1, int root2) {

    ordm_a_.clear();
    ordm_b_.clear();

    trdm_aa_.clear();
    trdm_ab_.clear();
    trdm_bb_.clear();

    trdm_aaa_.clear();
    trdm_aab_.clear();
    trdm_abb_.clear();
    trdm_bbb_.clear();

    CI_RDMS ci_rdms_(options_, dets, fci_ints, PQ_evecs, root1, root2);
    ci_rdms_.set_max_rdm(rdm_level_);
    if (rdm_level_ >= 1) {
        Timer one_r;
        ci_rdms_.compute_1rdm(ordm_a_, ordm_b_, op);
        outfile->Printf("\n  1-RDM  took %2.6f s (determinant)", one_r.get());

        if (options_.get_bool("ACI_PRINT_NO")) {
            print_nos();
        }
    }
    if (rdm_level_ >= 2) {
        Timer two_r;
        ci_rdms_.compute_2rdm(trdm_aa_, trdm_ab_, trdm_bb_, op);
        outfile->Printf("\n  2-RDMS took %2.6f s (determinant)", two_r.get());
    }
    if (rdm_level_ >= 3) {
        Timer tr;
        ci_rdms_.compute_3rdm(trdm_aaa_, trdm_aab_, trdm_abb_, trdm_bbb_, op);
        outfile->Printf("\n  3-RDMs took %2.6f s (determinant)", tr.get());

        if (options_.get_bool("ACI_TEST_RDMS")) {
            ci_rdms_.rdm_test(ordm_a_, ordm_b_, trdm_aa_, trdm_bb_, trdm_ab_, trdm_aaa_, trdm_aab_,
                              trdm_abb_, trdm_bbb_);
        }
    }

    if (approx_rdm_ and (rdm_level_ >= 2)) {
        outfile->Printf("\n  Computing energy with new RDMs");

        double en = ci_rdms_.get_energy(ordm_a_, ordm_b_, trdm_aa_, trdm_bb_, trdm_ab_);
        outfile->Printf("\n  Energy from approximate RDM:  %1.12f", en);
    }
}

void AdaptiveCI::add_bad_roots(DeterminantHashVec& dets) {
    bad_roots_.clear();

    // Look through each state, save common determinants/coeffs
    int nroot = old_roots_.size();
    size_t idx = dets.size();
    for (int i = 0; i < nroot; ++i) {

        std::vector<std::pair<size_t, double>> bad_root;
        size_t nadd = 0;
        std::vector<std::pair<Determinant, double>>& state = old_roots_[i];

        for (size_t I = 0, max_I = state.size(); I < max_I; ++I) {
            if (dets.has_det(state[I].first)) {
                //                outfile->Printf("\n %zu, %f ", I,
                //                detmapper[state[I].first] , state[I].second );
                bad_root.push_back(std::make_pair(dets.get_idx(state[I].first), state[I].second));
                nadd++;
            }
        }
        bad_roots_.push_back(bad_root);

        if (!quiet_mode_) {
            outfile->Printf("\n  Added %zu determinants from root %zu", nadd, i);
        }
    }
}

void AdaptiveCI::save_old_root(DeterminantHashVec& dets, SharedMatrix& PQ_evecs, int root) {
    std::vector<std::pair<Determinant, double>> vec;

    if (!quiet_mode_ and nroot_ > 0) {
        outfile->Printf("\n  Saving root %d, ref_root is %d", root, ref_root_);
    }
    const det_hashvec& detmap = dets.wfn_hash();
    for (size_t i = 0, max_i = detmap.size(); i < max_i; ++i) {
        vec.push_back(std::make_pair(detmap[i], PQ_evecs->get(i, ref_root_)));
    }
    old_roots_.push_back(vec);
    if (!quiet_mode_ and nroot_ > 0) {
        outfile->Printf("\n  Number of old roots: %zu", old_roots_.size());
    }
}

void AdaptiveCI::compute_multistate(SharedVector& PQ_evals) {
    outfile->Printf("\n  Computing multistate solution");
    int nroot = old_roots_.size();

    // Form the overlap matrix

    SharedMatrix S(new Matrix(nroot, nroot));
    S->identity();
    for (int A = 0; A < nroot; ++A) {
        std::vector<std::pair<Determinant, double>>& stateA = old_roots_[A];
        size_t ndetA = stateA.size();
        for (int B = 0; B < nroot; ++B) {
            if (A == B)
                continue;
            std::vector<std::pair<Determinant, double>>& stateB = old_roots_[B];
            size_t ndetB = stateB.size();
            double overlap = 0.0;

            for (size_t I = 0; I < ndetA; ++I) {
                Determinant& detA = stateA[I].first;
                for (size_t J = 0; J < ndetB; ++J) {
                    Determinant& detB = stateB[J].first;
                    if (detA == detB) {
                        overlap += stateA[I].second * stateB[J].second;
                    }
                }
            }
            S->set(A, B, overlap);
        }
    }
    // Diagonalize the overlap
    SharedMatrix Sevecs(new Matrix(nroot, nroot));
    SharedVector Sevals(new Vector(nroot));
    S->diagonalize(Sevecs, Sevals);

    // Form symmetric orthogonalization matrix

    SharedMatrix Strans(new Matrix(nroot, nroot));
    SharedMatrix Sint(new Matrix(nroot, nroot));
    SharedMatrix Diag(new Matrix(nroot, nroot));
    Diag->identity();
    for (int n = 0; n < nroot; ++n) {
        Diag->set(n, n, 1.0 / sqrt(Sevals->get(n)));
    }

    Sint->gemm(false, true, 1.0, Diag, Sevecs, 1.0);
    Strans->gemm(false, false, 1.0, Sevecs, Sint, 1.0);

    // Form the Hamiltonian

    SharedMatrix H(new Matrix(nroot, nroot));

#pragma omp parallel for
    for (int A = 0; A < nroot; ++A) {
        std::vector<std::pair<Determinant, double>>& stateA = old_roots_[A];
        size_t ndetA = stateA.size();
        for (int B = A; B < nroot; ++B) {
            std::vector<std::pair<Determinant, double>>& stateB = old_roots_[B];
            size_t ndetB = stateB.size();
            double HIJ = 0.0;
            for (size_t I = 0; I < ndetA; ++I) {
                Determinant& detA = stateA[I].first;
                for (size_t J = 0; J < ndetB; ++J) {
                    Determinant& detB = stateB[J].first;
                    HIJ +=
                        fci_ints_->slater_rules(detA, detB) * stateA[I].second * stateB[J].second;
                }
            }
            H->set(A, B, HIJ);
            H->set(B, A, HIJ);
        }
    }
    //    H->print();
    H->transform(Strans);

    SharedMatrix Hevecs(new Matrix(nroot, nroot));
    SharedVector Hevals(new Vector(nroot));

    H->diagonalize(Hevecs, Hevals);

    for (int n = 0; n < nroot; ++n) {
        PQ_evals->set(n, Hevals->get(n)); // + nuclear_repulsion_energy_ +
                                          // fci_ints_->scalar_energy());
    }

    //    PQ_evals->print();
}

DeterminantHashVec AdaptiveCI::approximate_wfn(DeterminantHashVec& PQ_space, SharedMatrix& evecs,
                                               SharedVector& evals, SharedMatrix& new_evecs) {
    DeterminantHashVec new_wfn;
    new_wfn.copy(PQ_space);

    det_hash<std::vector<double>> external_space;
    get_excited_determinants(1, evecs, PQ_space, external_space);

    size_t n_ref = PQ_space.size();
    size_t n_external = external_space.size();
    size_t total_size = n_ref + n_external;

    outfile->Printf("\n  Size of external space: %zu", n_external);
    new_evecs.reset(new Matrix("U", total_size, 1));
    double sum = 0.0;

    for (size_t I = 0; I < n_ref; ++I) {
        double val = evecs->get(I, 0);
        new_evecs->set(I, 0, val);
        sum += val * val;
    }

    double E0 = evals->get(0);
    for (auto& I : external_space) {
        new_wfn.add(I.first);
        double val = I.second[0] / (E0 - fci_ints_->energy(I.first));
        new_evecs->set(new_wfn.get_idx(I.first), 0, val);
        sum += val * val;
    }

    outfile->Printf("\n  Norm of approximate wfn: %1.12f", std::sqrt(sum));
    // Normalize new evecs
    sum = 1.0 / std::sqrt(sum);
    new_evecs->scale_column(0, 0, sum);

    return new_wfn;
}

void AdaptiveCI::compute_nos() {

    print_h2("ACI NO Transformation");

    Dimension nmopi = reference_wavefunction_->nmopi();
    Dimension ncmopi = mo_space_info_->get_dimension("CORRELATED");
    Dimension fdocc = mo_space_info_->get_dimension("FROZEN_DOCC");
    Dimension rdocc = mo_space_info_->get_dimension("RESTRICTED_DOCC");
    Dimension ruocc = mo_space_info_->get_dimension("RESTRICTED_UOCC");

    std::shared_ptr<Matrix> opdm_a(new Matrix("OPDM_A", nirrep_, nactpi_, nactpi_));
    std::shared_ptr<Matrix> opdm_b(new Matrix("OPDM_B", nirrep_, nactpi_, nactpi_));

    int offset = 0;
    for (int h = 0; h < nirrep_; h++) {
        for (int u = 0; u < nactpi_[h]; u++) {
            for (int v = 0; v < nactpi_[h]; v++) {
                opdm_a->set(h, u, v, ordm_a_[(u + offset) * nact_ + v + offset]);
                opdm_b->set(h, u, v, ordm_b_[(u + offset) * nact_ + v + offset]);
            }
        }
        offset += nactpi_[h];
    }

    SharedVector OCC_A(new Vector("ALPHA OCCUPATION", nirrep_, nactpi_));
    SharedVector OCC_B(new Vector("BETA OCCUPATION", nirrep_, nactpi_));
    SharedMatrix NO_A(new Matrix(nirrep_, nactpi_, nactpi_));
    SharedMatrix NO_B(new Matrix(nirrep_, nactpi_, nactpi_));

    opdm_a->diagonalize(NO_A, OCC_A, descending);
    opdm_b->diagonalize(NO_B, OCC_B, descending);

    // Build full transformation matrices from e-vecs
    SharedMatrix Ua = std::make_shared<Matrix>("Ua", nmopi, nmopi);
    SharedMatrix Ub = std::make_shared<Matrix>("Ub", nmopi, nmopi);

    Ua->identity();
    Ub->identity();

    for (int h = 0; h < nirrep_; ++h) {
        size_t irrep_offset = 0;

        // Frozen core and Restricted docc are unchanged
        irrep_offset += fdocc[h] + rdocc[h];
        ;
        // Only change the active block
        for (int p = 0; p < nactpi_[h]; ++p) {
            for (int q = 0; q < nactpi_[h]; ++q) {
                Ua->set(h, p + irrep_offset, q + irrep_offset, NO_A->get(h, p, q));
                Ub->set(h, p + irrep_offset, q + irrep_offset, NO_B->get(h, p, q));
            }
        }
    }

    // Transform the orbital coefficients
    SharedMatrix Ca = reference_wavefunction_->Ca();
    SharedMatrix Cb = reference_wavefunction_->Cb();
    SharedMatrix Ca_new(Ca->clone());
    SharedMatrix Cb_new(Cb->clone());

    Ca_new->gemm(false, false, 1.0, Ca, Ua, 0.0);
    Cb_new->gemm(false, false, 1.0, Cb, Ub, 0.0);

    Ca->copy(Ca_new);
    Cb->copy(Cb_new);

    // Retransform the integarms in the new basis
    ints_->retransform_integrals();
}

void AdaptiveCI::upcast_reference(DeterminantHashVec& ref) {
    Dimension act_dim = mo_space_info_->get_dimension("ACTIVE");
    Dimension corr_dim = mo_space_info_->get_dimension("CORRELATED");
    Dimension core_dim = mo_space_info_->get_dimension("RESTRICTED_DOCC");
    Dimension vir_dim = mo_space_info_->get_dimension("RESTRICTED_UOCC");

    size_t nact = mo_space_info_->size("ACTIVE");
    size_t ncmo = mo_space_info_->size("CORRELATED");
    outfile->Printf("\n  Upcasting reference from %d orbitals to %d orbitals", nact, ncmo);

    det_hashvec ref_dets;
    ref_dets.swap(ref.wfn_hash());
    ref.clear();

    size_t ndet = ref_dets.size();

    for (int I = 0; I < ndet; ++I) {
        int offset = 0;
        int act_offset = 0;
        const Determinant& old_det = ref_dets[I];
        Determinant new_det(old_det);
        for (int h = 0; h < nirrep_; ++h) {

            // fill the rdocc orbitals with electrons
            for (int i = 0; i < core_dim[h]; ++i) {
                new_det.set_alfa_bit(i + offset, true);
                new_det.set_beta_bit(i + offset, true);
            }
            offset += core_dim[h];

            // Copy active occupation
            for (int p = 0; p < act_dim[h]; ++p) {
                new_det.set_alfa_bit(p + offset, old_det.get_alfa_bit(p + act_offset));
                new_det.set_beta_bit(p + offset, old_det.get_beta_bit(p + act_offset));
            }
            offset += act_dim[h] + vir_dim[h];
            act_offset += act_dim[h];
        }
        ref.add(new_det);
    }
}

void AdaptiveCI::add_external_excitations(DeterminantHashVec& ref) {

    print_h2("Adding external Excitations");

    const det_hashvec& dets = ref.wfn_hash();
    size_t nref = ref.size();
    std::vector<size_t> core_mos = mo_space_info_->get_corr_abs_mo("RESTRICTED_DOCC");
    std::vector<size_t> vir_mos = mo_space_info_->get_corr_abs_mo("RESTRICTED_UOCC");
    std::vector<size_t> active_mos = mo_space_info_->get_corr_abs_mo("ACTIVE");
    nactpi_ = mo_space_info_->get_dimension("CORRELATED");
    nact_ = mo_space_info_->size("CORRELATED");

    size_t ncore = mo_space_info_->size("RESTRICTED_DOCC");
    size_t nact = mo_space_info_->size("ACTIVE");
    size_t nvir = mo_space_info_->size("RESTRICTED_UOCC");
    std::vector<int> sym = mo_space_info_->symmetry("CORRELATED");

    // Store different excitations in small hashes
    DeterminantHashVec ca_a;
    DeterminantHashVec ca_b;
    DeterminantHashVec av_a;
    DeterminantHashVec av_b;
    DeterminantHashVec cv;

    std::string order = options_.get_str("ACI_EXTERNAL_EXCITATION_ORDER");
    std::string type = options_.get_str("ACI_EXTERNAL_EXCITATION_TYPE");

    outfile->Printf("\n  Maximum excitation order:  %s", order.c_str());
    outfile->Printf("\n  Excitation type:  %s", type.c_str());

    for (int I = 0; I < nref; ++I) {
        Determinant det = dets[I];
        std::vector<int> avir = det.get_alfa_vir(nact_); // TODO check this
        // core -> act (alpha)
        for (int i = 0; i < ncore; ++i) {
            int ii = core_mos[i];
            det.set_alfa_bit(ii, false);
            for (int p = 0; p < nact; ++p) {
                int pp = active_mos[p];
                if (((sym[ii] ^ sym[pp]) == 0) and !(det.get_alfa_bit(pp))) {
                    det.set_alfa_bit(pp, true);
                    ca_a.add(det);
                    det.set_alfa_bit(pp, false);
                }
            }
            det.set_alfa_bit(ii, true);
        }
        // core -> act (beta)
        for (int i = 0; i < ncore; ++i) {
            int ii = core_mos[i];
            det.set_beta_bit(ii, false);
            for (int p = 0; p < nact; ++p) {
                int pp = active_mos[p];
                if (((sym[ii] ^ sym[pp]) == 0) and !(det.get_beta_bit(pp))) {
                    det.set_beta_bit(pp, true);
                    ca_b.add(det);
                    det.set_beta_bit(pp, false);
                }
            }
            det.set_beta_bit(ii, true);
        }
        // act -> vir (alpha)
        for (int p = 0; p < nact; ++p) {
            int pp = active_mos[p];
            if (det.get_alfa_bit(pp)) {
                det.set_alfa_bit(pp, false);
                for (int a = 0; a < nvir; ++a) {
                    int aa = vir_mos[a];
                    if ((sym[aa] ^ sym[pp]) == 0) {
                        det.set_alfa_bit(aa, true);
                        av_a.add(det);
                        det.set_alfa_bit(aa, false);
                    }
                }
                det.set_alfa_bit(pp, true);
            }
        }
        // act -> vir (beta)
        for (int p = 0; p < nact; ++p) {
            int pp = active_mos[p];
            if (det.get_beta_bit(pp)) {
                det.set_beta_bit(pp, false);
                for (int a = 0; a < nvir; ++a) {
                    int aa = vir_mos[a];
                    if ((sym[aa] ^ sym[pp]) == 0) {
                        det.set_beta_bit(aa, true);
                        av_b.add(det);
                        det.set_beta_bit(aa, false);
                    }
                }
                det.set_beta_bit(pp, true);
            }
        }
    }

    if (options_.get_str("ACI_EXTERNAL_EXCITATION_TYPE") == "ALL") {
        for (int I = 0; I < nref; ++I) {
            Determinant det = dets[I];
            // core -> vir
            for (int i = 0; i < ncore; ++i) {
                int ii = core_mos[i];
                for (int a = 0; a < nvir; ++a) {
                    int aa = vir_mos[a];
                    if ((sym[ii] ^ sym[aa]) == 0) {
                        det.set_alfa_bit(ii, false);
                        det.set_alfa_bit(aa, true);
                        cv.add(det);
                        det.set_alfa_bit(ii, true);
                        det.set_alfa_bit(aa, false);

                        det.set_beta_bit(ii, false);
                        det.set_beta_bit(aa, true);
                        cv.add(det);
                        det.set_beta_bit(ii, true);
                        det.set_beta_bit(aa, false);
                    }
                }
            }
        }
    }

    // Now doubles
    if (order == "DOUBLES") {
        DeterminantHashVec ca_aa;
        DeterminantHashVec ca_ab;
        DeterminantHashVec ca_bb;
        DeterminantHashVec av_aa;
        DeterminantHashVec av_ab;
        DeterminantHashVec av_bb;
        DeterminantHashVec cv_d;
        for (int I = 0; I < nref; ++I) {
            Determinant det = dets[I];
            std::vector<int> avir = det.get_alfa_vir(nact_); // TODO check this
            // core -> act (alpha)
            for (int i = 0; i < ncore; ++i) {
                int ii = core_mos[i];
                det.set_alfa_bit(ii, false);
                for (int j = i + 1; j < ncore; ++j) {
                    int jj = core_mos[j];
                    det.set_alfa_bit(jj, false);
                    for (int p = 0; p < nact; ++p) {
                        int pp = active_mos[p];
                        for (int q = p; q < nact; ++q) {
                            int qq = active_mos[q];
                            if (((sym[ii] ^ sym[pp] ^ sym[jj] ^ sym[qq]) == 0) and
                                !(det.get_alfa_bit(pp) and det.get_alfa_bit(qq))) {
                                det.set_alfa_bit(pp, true);
                                det.set_alfa_bit(qq, true);
                                ca_aa.add(det);
                                det.set_alfa_bit(pp, false);
                                det.set_alfa_bit(qq, false);
                            }
                        }
                    }
                    det.set_alfa_bit(jj, true);
                }
                det.set_alfa_bit(ii, true);
            }
            // core -> act (beta)
            for (int i = 0; i < ncore; ++i) {
                int ii = core_mos[i];
                det.set_beta_bit(ii, false);
                for (int j = i + 1; j < ncore; ++j) {
                    int jj = core_mos[j];
                    det.set_beta_bit(jj, false);
                    for (int p = 0; p < nact; ++p) {
                        int pp = active_mos[p];
                        for (int q = p + 1; q < nact; ++q) {
                            int qq = active_mos[q];
                            if (((sym[ii] ^ sym[pp] ^ sym[jj] ^ sym[qq]) == 0) and
                                !(det.get_beta_bit(pp) and det.get_beta_bit(qq))) {
                                det.set_beta_bit(pp, true);
                                det.set_beta_bit(qq, true);
                                ca_bb.add(det);
                                det.set_beta_bit(pp, false);
                                det.set_beta_bit(qq, false);
                            }
                        }
                    }
                    det.set_beta_bit(jj, true);
                }
                det.set_beta_bit(ii, true);
            }

            // core ->act (ab)

            for (int i = 0; i < ncore; ++i) {
                int ii = core_mos[i];
                det.set_alfa_bit(ii, false);
                for (int j = 0; j < ncore; ++j) {
                    int jj = core_mos[j];
                    det.set_beta_bit(jj, false);
                    for (int p = 0; p < nact; ++p) {
                        int pp = active_mos[p];
                        for (int q = 0; q < nact; ++q) {
                            int qq = active_mos[q];
                            if (((sym[ii] ^ sym[pp] ^ sym[jj] ^ sym[qq]) == 0) and
                                !(det.get_alfa_bit(pp) and det.get_beta_bit(qq))) {
                                det.set_alfa_bit(pp, true);
                                det.set_beta_bit(qq, true);
                                ca_ab.add(det);
                                det.set_alfa_bit(pp, false);
                                det.set_beta_bit(qq, false);
                            }
                        }
                    }
                    det.set_beta_bit(jj, true);
                }
                det.set_alfa_bit(ii, true);
            }

            // act -> vir (alpha)
            for (int p = 0; p < nact; ++p) {
                int pp = active_mos[p];
                if (det.get_alfa_bit(pp)) {
                    det.set_alfa_bit(pp, false);
                    for (int q = p + 1; q < nact; ++q) {
                        int qq = active_mos[q];
                        if (det.get_alfa_bit(qq)) {
                            det.set_alfa_bit(qq, false);
                            for (int a = 0; a < nvir; ++a) {
                                int aa = vir_mos[a];
                                for (int b = a + 1; b < nvir; ++b) {
                                    int bb = vir_mos[b];
                                    if ((sym[aa] ^ sym[bb] ^ sym[pp] ^ sym[qq]) == 0) {
                                        det.set_alfa_bit(aa, true);
                                        det.set_alfa_bit(bb, true);
                                        av_aa.add(det);
                                        det.set_alfa_bit(aa, false);
                                        det.set_alfa_bit(bb, false);
                                    }
                                }
                            }
                            det.set_alfa_bit(qq, true);
                        }
                    }
                    det.set_alfa_bit(pp, true);
                }
            }
            // act -> vir (beta)
            for (int p = 0; p < nact; ++p) {
                int pp = active_mos[p];
                if (det.get_beta_bit(pp)) {
                    det.set_beta_bit(pp, false);
                    for (int q = p + 1; q < nact; ++q) {
                        int qq = active_mos[q];
                        if (det.get_beta_bit(qq)) {
                            det.set_beta_bit(qq, false);
                            for (int a = 0; a < nvir; ++a) {
                                int aa = vir_mos[a];
                                for (int b = a + 1; b < nvir; ++b) {
                                    int bb = vir_mos[b];
                                    if ((sym[aa] ^ sym[bb] ^ sym[pp] ^ sym[qq]) == 0) {
                                        det.set_beta_bit(aa, true);
                                        det.set_beta_bit(bb, true);
                                        av_bb.add(det);
                                        det.set_beta_bit(aa, false);
                                        det.set_beta_bit(bb, false);
                                    }
                                }
                            }
                            det.set_beta_bit(qq, true);
                        }
                    }
                    det.set_beta_bit(pp, true);
                }
            }

            // act -> vir (alpha-beta)
            for (int p = 0; p < nact; ++p) {
                int pp = active_mos[p];
                if (det.get_alfa_bit(pp)) {
                    det.set_alfa_bit(pp, false);
                    for (int q = 0; q < nact; ++q) {
                        int qq = active_mos[q];
                        if (det.get_beta_bit(qq)) {
                            det.set_beta_bit(qq, false);
                            for (int a = 0; a < nvir; ++a) {
                                int aa = vir_mos[a];
                                for (int b = 0; b < nvir; ++b) {
                                    int bb = vir_mos[b];
                                    if ((sym[aa] ^ sym[bb] ^ sym[pp] ^ sym[qq]) == 0) {
                                        det.set_alfa_bit(aa, true);
                                        det.set_beta_bit(bb, true);
                                        av_bb.add(det);
                                        det.set_alfa_bit(aa, false);
                                        det.set_beta_bit(bb, false);
                                    }
                                }
                            }
                            det.set_beta_bit(qq, true);
                        }
                    }
                    det.set_alfa_bit(pp, true);
                }
            }
        }

        if (type == "ALL") {
            for (int I = 0; I < nref; ++I) {
                Determinant det = dets[I];
                // core -> vir
                for (int i = 0; i < ncore; ++i) {
                    int ii = core_mos[i];
                    for (int j = i + 1; j < ncore; ++j) {
                        int jj = core_mos[j];
                        for (int a = 0; a < nvir; ++a) {
                            int aa = vir_mos[a];
                            for (int b = a + 1; b < nvir; ++b) {
                                int bb = vir_mos[b];
                                if ((sym[ii] ^ sym[jj] ^ sym[aa] ^ sym[bb]) == 0) {
                                    det.set_alfa_bit(ii, false);
                                    det.set_alfa_bit(jj, false);
                                    det.set_alfa_bit(aa, true);
                                    det.set_alfa_bit(bb, true);
                                    cv_d.add(det);
                                    det.set_alfa_bit(ii, true);
                                    det.set_alfa_bit(jj, true);
                                    det.set_alfa_bit(aa, false);
                                    det.set_alfa_bit(bb, false);

                                    det.set_beta_bit(ii, false);
                                    det.set_beta_bit(jj, false);
                                    det.set_beta_bit(aa, true);
                                    det.set_beta_bit(bb, true);
                                    cv_d.add(det);
                                    det.set_beta_bit(ii, true);
                                    det.set_beta_bit(jj, true);
                                    det.set_beta_bit(aa, false);
                                    det.set_beta_bit(bb, false);
                                }
                            }
                        }
                    }
                }

                for (int i = 0; i < ncore; ++i) {
                    int ii = core_mos[i];
                    for (int j = 0; j < ncore; ++j) {
                        int jj = core_mos[j];
                        for (int a = 0; a < nvir; ++a) {
                            int aa = vir_mos[a];
                            for (int b = 0; b < nvir; ++b) {
                                int bb = vir_mos[b];
                                if ((sym[ii] ^ sym[jj] ^ sym[aa] ^ sym[bb]) == 0) {
                                    det.set_alfa_bit(ii, false);
                                    det.set_beta_bit(jj, false);
                                    det.set_alfa_bit(aa, true);
                                    det.set_beta_bit(bb, true);
                                    cv_d.add(det);
                                    det.set_alfa_bit(ii, true);
                                    det.set_beta_bit(jj, true);
                                    det.set_alfa_bit(aa, false);
                                    det.set_beta_bit(bb, false);
                                }
                            }
                        }
                    }
                }
            }
            ref.merge(cv_d);
        }

        ref.merge(ca_aa);
        ref.merge(ca_ab);
        ref.merge(ca_bb);
        ref.merge(av_aa);
        ref.merge(av_ab);
        ref.merge(av_bb);
    }

    ref.merge(cv);
    ref.merge(ca_a);
    ref.merge(ca_b);
    ref.merge(av_a);
    ref.merge(av_b);

    if (spin_complete_) {
        ref.make_spin_complete(ncore + nact + nvir); // <- xsize
        if (!quiet_mode_)
            outfile->Printf("\n  Spin-complete dimension of the new model space: %zu", ref.size());
    }

    //    outfile->Printf("\n  Size of new model space:  %zu", ref.size());

    const det_hashvec& newdets = ref.wfn_hash();

    // Diagonalize final space (maybe abstract this function)

    // First build integrals in the new active space
    outfile->Printf("\n  Building integrals");
    std::vector<size_t> empty(0);
    auto fci_ints =
        std::make_shared<FCIIntegrals>(ints_, mo_space_info_->get_corr_abs_mo("CORRELATED"), empty);

    auto active_mo = mo_space_info_->get_corr_abs_mo("CORRELATED");

    std::sort(active_mo.begin(), active_mo.end());

    ambit::Tensor tei_active_aa = ints_->aptei_aa_block(active_mo, active_mo, active_mo, active_mo);
    ambit::Tensor tei_active_ab = ints_->aptei_ab_block(active_mo, active_mo, active_mo, active_mo);
    ambit::Tensor tei_active_bb = ints_->aptei_bb_block(active_mo, active_mo, active_mo, active_mo);
    fci_ints->set_active_integrals(tei_active_aa, tei_active_ab, tei_active_bb);

    std::vector<double> oei_a(nact_ * nact_, 0.0);
    std::vector<double> oei_b(nact_ * nact_, 0.0);
    for (size_t p = 0; p < nact_; ++p) {
        size_t pp = active_mo[p];
        for (size_t q = 0; q < nact_; ++q) {
            size_t qq = active_mo[q];
            size_t idx = nact_ * p + q;
            oei_a[idx] = ints_->oei_a(pp, qq);
            oei_b[idx] = ints_->oei_b(pp, qq);
        }
    }

    fci_ints->set_restricted_one_body_operator(oei_a, oei_b);

    // Then build the coupling lists
    SharedMatrix final_evecs;
    SharedVector final_evals;

        op_.clear_op_s_lists();
        op_.clear_tp_s_lists();

<<<<<<< HEAD
    WFNOperator op(mo_symmetry_, fci_ints);
    if (diag_method_ != Dynamic) {
=======
        WFNOperator op(mo_symmetry_, fci_ints);
    if( diag_method_ != Dynamic ){
>>>>>>> 23eae81f
        op.build_strings(ref);
        op.op_s_lists(ref);
        op.tp_s_lists(ref);
    }

    // Diagonalize full space

    SparseCISolver sparse_solver(fci_ints);
    sparse_solver.set_parallel(true);
    sparse_solver.set_force_diag(options_.get_bool("FORCE_DIAG_METHOD"));
    sparse_solver.set_e_convergence(options_.get_double("E_CONVERGENCE"));
    sparse_solver.set_maxiter_davidson(options_.get_int("DL_MAXITER"));
    sparse_solver.set_spin_project(project_out_spin_contaminants_);
    sparse_solver.set_spin_project_full(project_out_spin_contaminants_);
    sparse_solver.set_guess_dimension(options_.get_int("DL_GUESS_SIZE"));
    sparse_solver.set_num_vecs(options_.get_int("N_GUESS_VEC"));
    sparse_solver.set_sigma_method(options_.get_str("SIGMA_BUILD_TYPE"));
    sparse_solver.set_max_memory(options_.get_int("SIGMA_VECTOR_MAX_MEMORY"));

    sparse_solver.diagonalize_hamiltonian_map(ref, op, final_evals, final_evecs, nroot_,
                                              multiplicity_, diag_method_);

    outfile->Printf("\n\n");
    for (int i = 0; i < nroot_; ++i) {
        double abs_energy =
            final_evals->get(i) + nuclear_repulsion_energy_ + fci_ints->frozen_core_energy();
        double exc_energy = pc_hartree2ev * (final_evals->get(i) - final_evals->get(0));
        outfile->Printf("\n  * ACI+es Energy Root %3d        = %.12f Eh = %8.4f eV", i, abs_energy,
                        exc_energy);
        //    outfile->Printf("\n  * Adaptive-CI Energy Root %3d + EPT2 = %.12f Eh = %8.4f eV", i,
        //                    abs_energy + multistate_pt2_energy_correction_[i],
        //                    exc_energy +
        //                        pc_hartree2ev * (multistate_pt2_energy_correction_[i] -
        //                                         multistate_pt2_energy_correction_[0]));
        //    	if(options_.get_str("SIZE_CORRECTION") == "DAVIDSON" ){
        //        outfile->Printf("\n  * Adaptive-CI Energy Root %3d + D1   =
        //        %.12f Eh = %8.4f eV",i,abs_energy + davidson[i],
        //                exc_energy + pc_hartree2ev * (davidson[i] -
        //                davidson[0]));
        //    	}
    }

    print_wfn(ref, op, final_evecs, nroot_);
    rdm_level_ = 1;
    compute_rdms(fci_ints, ref, op, final_evecs, 0, 0);
}

void AdaptiveCI::spin_analysis() {
    size_t nact = static_cast<unsigned long>(nact_);
    size_t nact2 = nact * nact;
    size_t nact3 = nact * nact2;

    // First build rdms as ambit tensors
    ambit::Tensor L1a = ambit::Tensor::build(ambit::CoreTensor, "L1a", {nact, nact});
    ambit::Tensor L1b = ambit::Tensor::build(ambit::CoreTensor, "L1b", {nact, nact});
    ambit::Tensor L2aa = ambit::Tensor::build(ambit::CoreTensor, "L2aa", {nact, nact, nact, nact});
    ambit::Tensor L2ab = ambit::Tensor::build(ambit::CoreTensor, "L2ab", {nact, nact, nact, nact});
    ambit::Tensor L2bb = ambit::Tensor::build(ambit::CoreTensor, "L2bb", {nact, nact, nact, nact});

    L1a.iterate(
        [&](const std::vector<size_t>& i, double& value) { value = ordm_a_[i[0] * nact + i[1]]; });

    L1b.iterate(
        [&](const std::vector<size_t>& i, double& value) { value = ordm_b_[i[0] * nact + i[1]]; });

    L2aa.iterate([&](const std::vector<size_t>& i, double& value) {
        value = trdm_aa_[i[0] * nact3 + i[1] * nact2 + i[2] * nact + i[3]];
    });
    L2ab.iterate([&](const std::vector<size_t>& i, double& value) {
        value = trdm_ab_[i[0] * nact3 + i[1] * nact2 + i[2] * nact + i[3]];
    });
    L2bb.iterate([&](const std::vector<size_t>& i, double& value) {
        value = trdm_bb_[i[0] * nact3 + i[1] * nact2 + i[2] * nact + i[3]];
    });

    SharedMatrix UA(new Matrix(nact, nact));
    SharedMatrix UB(new Matrix(nact, nact));

    if (options_.get_str("SPIN_BASIS") == "IAO") {

        outfile->Printf("\n  Computing spin correlation in IAO basis \n");
        SharedMatrix Ca = reference_wavefunction_->Ca();
        std::shared_ptr<IAOBuilder> IAO =
            IAOBuilder::build(reference_wavefunction_->basisset(),
                              reference_wavefunction_->get_basisset("MINAO_BASIS"), Ca, options_);
        outfile->Printf("\n  Computing IAOs\n");
        std::map<std::string, SharedMatrix> iao_info = IAO->build_iaos();
        SharedMatrix iao_orbs(iao_info["A"]->clone());

        SharedMatrix Cainv(Ca->clone());
        Cainv->invert();
        SharedMatrix iao_coeffs = Matrix::doublet(Cainv, iao_orbs, false, false);

        size_t new_dim = iao_orbs->colspi()[0];
        size_t new_dim2 = new_dim * new_dim;
        size_t new_dim3 = new_dim2 * new_dim;

        auto labels = IAO->print_IAO(iao_orbs, new_dim, nmo_, reference_wavefunction_);
        std::vector<int> IAO_inds;
        if (options_.get_bool("PI_ACTIVE_SPACE")) {
            for (int i = 0; i < labels.size(); ++i) {
                std::string label = labels[i];
                if (label.find("z") != std::string::npos) {
                    IAO_inds.push_back(i);
                }
            }
        } else {
            nact = new_dim;
            for (int i = 0; i < new_dim; ++i) {
                IAO_inds.push_back(i);
            }
        }

        std::vector<size_t> active_mo = mo_space_info_->get_absolute_mo("ACTIVE");
        for (int i = 0; i < nact; ++i) {
            int idx = IAO_inds[i];
            outfile->Printf("\n Using IAO %d", idx);
            for (int j = 0; j < nact; ++j) {
                int mo = active_mo[j];
                UA->set(j, i, iao_coeffs->get(mo, idx));
            }
        }
        UB->copy(UA);
        outfile->Printf("\n");

    } else if (options_.get_str("SPIN_BASIS") == "NO") {

        outfile->Printf("\n  Computing spin correlation in NO basis \n");
        SharedMatrix RDMa(new Matrix(nact, nact));
        SharedMatrix RDMb(new Matrix(nact, nact));

        for (int i = 0; i < nact; ++i) {
            for (int j = 0; j < nact; ++j) {
                RDMa->set(i, j, ordm_a_[i * nact + j]);
                RDMb->set(i, j, ordm_b_[i * nact + j]);
            }
        }

        // SharedMatrix NOa;
        // SharedMatrix NOb;
        SharedVector occa(new Vector(nact));
        SharedVector occb(new Vector(nact));

        RDMa->diagonalize(UA, occa);
        RDMb->diagonalize(UB, occb);

        int nmo = reference_wavefunction_->nmo();
        SharedMatrix Ua_full(new Matrix(nmo, nmo));
        SharedMatrix Ub_full(new Matrix(nmo, nmo));

        Ua_full->identity();
        Ub_full->identity();

        auto actpi = mo_space_info_->get_absolute_mo("ACTIVE");
        auto nactpi = mo_space_info_->get_dimension("ACTIVE");
        for (int h = 0; h < nirrep_; ++h) {
            // skip frozen/restricted docc
            int nact = nactpi[h];
            for (int i = 0; i < nact; ++i) {
                for (int j = 0; j < nact; ++j) {
                    Ua_full->set(actpi[i], actpi[j], UA->get(i, j));
                    Ub_full->set(actpi[i], actpi[j], UB->get(i, j));
                }
            }
        }

        SharedMatrix CA = reference_wavefunction_->Ca();
        SharedMatrix CB = reference_wavefunction_->Cb();

        SharedMatrix Ca_new = Matrix::doublet(CA, Ua_full, false, false);
        SharedMatrix Cb_new = Matrix::doublet(CB, Ub_full, false, false);

        CA->copy(Ca_new);
        CB->copy(Cb_new);

    } else if (options_.get_str("SPIN_BASIS") == "LOCAL") {
        outfile->Printf("\n  Computing spin correlation in local basis \n");

        auto loc =
            std::make_shared<LOCALIZE>(reference_wavefunction_, options_, ints_, mo_space_info_);
        loc->full_localize();
        UA = loc->get_U()->clone();
        UB = loc->get_U()->clone();

    } else {
        outfile->Printf("\n  Computing spin correlation in reference basis \n");
        UA->identity();
        UB->identity();
    }

    ambit::Tensor Ua = ambit::Tensor::build(ambit::CoreTensor, "U", {nact, nact});
    ambit::Tensor Ub = ambit::Tensor::build(ambit::CoreTensor, "U", {nact, nact});
    Ua.iterate([&](const std::vector<size_t>& i, double& value) { value = UA->get(i[0], i[1]); });
    Ub.iterate([&](const std::vector<size_t>& i, double& value) { value = UB->get(i[0], i[1]); });

    //    new_dim = nact;
    // 1 rdms first
    ambit::Tensor L1aT = ambit::Tensor::build(ambit::CoreTensor, "Transformed L1a", {nact, nact});
    ambit::Tensor L1bT = ambit::Tensor::build(ambit::CoreTensor, "Transformed L1b", {nact, nact});

    L1aT("pq") = Ua("ap") * L1a("ab") * Ua("bq");
    L1bT("pq") = Ub("ap") * L1b("ab") * Ub("bq");
    // 2 rdms
    ambit::Tensor L2aaT =
        ambit::Tensor::build(ambit::CoreTensor, "Transformed L2aa", {nact, nact, nact, nact});
    ambit::Tensor L2abT =
        ambit::Tensor::build(ambit::CoreTensor, "Transformed L2ab", {nact, nact, nact, nact});
    ambit::Tensor L2bbT =
        ambit::Tensor::build(ambit::CoreTensor, "Transformed L2bb", {nact, nact, nact, nact});

    L2aaT("pqrs") = Ua("ap") * Ua("bq") * L2aa("abcd") * Ua("cr") * Ua("ds");
    L2abT("pqrs") = Ua("ap") * Ub("bq") * L2ab("abcd") * Ua("cr") * Ub("ds");
    L2bbT("pqrs") = Ub("ap") * Ub("bq") * L2bb("abcd") * Ub("cr") * Ub("ds");

    // Now form the spin correlation
    SharedMatrix spin_corr(new Matrix("Spin Correlation", nact, nact));
    SharedMatrix spin_fluct(new Matrix("Spin Fluctuation", nact, nact));

    std::vector<double> l1a(L1aT.data());
    std::vector<double> l1b(L1bT.data());
    std::vector<double> l2aa(L2aaT.data());
    std::vector<double> l2ab(L2abT.data());
    std::vector<double> l2bb(L2bbT.data());

    for (int i = 0; i < nact; ++i) {
        for (int j = 0; j < nact; ++j) {
            double value = 0.0;
            if (i == j) {
                value += 0.75 * (l1a[nact * i + j] + l1b[nact * i + j]);
            }
<<<<<<< HEAD

            value -= 0.5 * (l2ab[i * nact3 + j * nact2 + j * nact + i] +
                            l2ab[j * nact3 + i * nact2 + i * nact + j]);

            value += 0.25 * (l2aa[i * nact3 + j * nact2 + i * nact + j] +
                             l2bb[i * nact3 + j * nact2 + i * nact + j] -
                             l2ab[i * nact3 + j * nact2 + i * nact + j] -
                             l2ab[j * nact3 + i * nact2 + j * nact + i]);

            spin_corr->set(i, j, value);
            value -=
                0.25 *
                (l1a[i * nact + i] * l1a[j * nact + j] + l1b[i * nact + i] * l1b[j * nact + j] -
                 l1a[i * nact + i] * l1b[j * nact + j] - l1b[i * nact + i] * l1a[j * nact + j]);
            spin_fluct->set(i, j, value);
=======
           
            value -= 0.5  * ( l2ab[ i * nact3 + j * nact2 + j * nact + i ] 
                            + l2ab[ j * nact3 + i * nact2 + i * nact + j ] );

            value += 0.25 * ( l2aa[ i * nact3 + j * nact2 + i * nact + j ]
                            + l2bb[ i * nact3 + j * nact2 + i * nact + j ] 
                            - l2ab[ i * nact3 + j * nact2 + i * nact + j ] 
                            - l2ab[ j * nact3 + i * nact2 + j * nact + i ]);

            spin_corr->set(i, j, value);
            value -= 0.25 * ( l1a[i*nact + i] * l1a[j*nact + j] 
                            + l1b[i*nact + i] * l1b[j*nact + j] 
                            - l1a[i*nact + i] * l1b[j*nact + j] 
                            - l1b[i*nact + i] * l1a[j*nact + j] 
                            );
            spin_fluct->set(i,j,value);
>>>>>>> 23eae81f
        }
    }
    outfile->Printf("\n");
    spin_corr->print();
    spin_fluct->print();
    SharedMatrix spin_evecs(new Matrix(nact, nact));
    SharedVector spin_evals(new Vector(nact));
    SharedMatrix spin_evecs2(new Matrix(nact, nact));
    SharedVector spin_evals2(new Vector(nact));

    //    spin_corr->diagonalize(spin_evecs, spin_evals);
    //    spin_evals->print();

    if (options_.get_bool("SPIN_MAT_TO_FILE")) {
        std::ofstream file;
        file.open("spin_mat.txt", std::ofstream::out | std::ofstream::trunc);
        for (int i = 0; i < nact; ++i) {
            for (int j = 0; j < nact; ++j) {
                file << std::setw(12) << std::setprecision(6) << spin_corr->get(i, j) << " ";
            }
            file << "\n";
        }
        file.close();
        std::ofstream file2;
        file.open("spin_fluct.txt", std::ofstream::out | std::ofstream::trunc);
        for (int i = 0; i < nact; ++i) {
            for (int j = 0; j < nact; ++j) {
                file << std::setw(12) << std::setprecision(6) << spin_fluct->get(i, j) << " ";
            }
            file2 << "\n";
        }
        file2.close();
    }
    /*
        // Build spin-correlation densities
        SharedMatrix Ca = reference_wavefunction_->Ca();
        Dimension nactpi = mo_space_info_->get_dimension("ACTIVE");
        std::vector<size_t> actpi = mo_space_info_->get_absolute_mo("ACTIVE");
        SharedMatrix Ca_copy = Ca->clone();
        for( int i = 0; i < nact; ++i ){
            SharedVector vec = std::make_shared<Vector>(nmo_);
            vec->zero();
            for( int j = 0; j < nact; ++j ){
                auto col = Ca_copy->get_column(0,actpi[j]);
                double spin = spin_corr->get(j,i);
                for( int k = 0; k < nmo_; ++k ){
                    double val = col->get(k) * col->get(k);
                    col->set(k, val);
                }
                col->scale(spin);
                vec->add(col);
           }
            Ca->set_column(0,actpi[i], vec);
        }
    */
}

void AdaptiveCI::update_sigma() { sigma_ = options_.get_double("ACI_RELAX_SIGMA"); }
} // namespace forte
} // namespace psi<|MERGE_RESOLUTION|>--- conflicted
+++ resolved
@@ -431,26 +431,15 @@
     }
     outfile->Printf("\n  %s", std::string(65, '-').c_str());
 
-<<<<<<< HEAD
     if (options_.get_bool("PRINT_1BODY_EVALS")) {
-=======
-    if( options_.get_bool("PRINT_1BODY_EVALS")){
->>>>>>> 23eae81f
         outfile->Printf("\n  Reference orbital energies:");
         std::shared_ptr<Vector> epsilon_a = reference_wavefunction_->epsilon_a();
 
         auto actmo = mo_space_info_->get_absolute_mo("ACTIVE");
 
-<<<<<<< HEAD
         for (int n = 0, maxn = actmo.size(); n < maxn; ++n) {
             outfile->Printf("\n   %da: %1.6f ", n, epsilon_a->get(actmo[n]));
         }
-=======
-        for( int n =0, maxn = actmo.size(); n < maxn; ++n ){
-            outfile->Printf("\n   %da: %1.6f ", n, epsilon_a->get(actmo[n]));
-        }
-
->>>>>>> 23eae81f
     }
 }
 
@@ -821,13 +810,8 @@
     outfile->Printf("\n  Using batched Q_space algorithm");
 
     std::vector<std::pair<double, Determinant>> F_space;
-<<<<<<< HEAD
     double remainder = get_excited_determinants_batch3(evecs, evals, P_space, F_space);
     // double remainder = get_excited_determinants_batchv( evecs, evals, P_space, F_space );
-=======
-    double remainder = get_excited_determinants_batch2( evecs, evals, P_space, F_space ); 
-    //double remainder = get_excited_determinants_batchv( evecs, evals, P_space, F_space ); 
->>>>>>> 23eae81f
 
     PQ_space.clear();
     external_wfn_.clear();
@@ -2071,11 +2055,7 @@
             op_.build_strings(P_space);
             op_.op_lists(P_space);
             op_.tp_lists(P_space);
-<<<<<<< HEAD
         } else if (diag_method_ != Dynamic) {
-=======
-        } else if ( diag_method_ != Dynamic) {
->>>>>>> 23eae81f
             op_.clear_op_s_lists();
             op_.clear_tp_s_lists();
             op_.build_strings(P_space);
@@ -2167,11 +2147,7 @@
             outfile->Printf("\n  Time spent building strings      %1.6f s", str.get());
             op_.op_lists(PQ_space);
             op_.tp_lists(PQ_space);
-<<<<<<< HEAD
         } else if (diag_method_ != Dynamic) {
-=======
-        } else if ( diag_method_ != Dynamic ) {
->>>>>>> 23eae81f
             op_.clear_op_s_lists();
             op_.clear_tp_s_lists();
             op_.build_strings(PQ_space);
@@ -3066,13 +3042,8 @@
         op_.clear_op_s_lists();
         op_.clear_tp_s_lists();
 
-<<<<<<< HEAD
     WFNOperator op(mo_symmetry_, fci_ints);
     if (diag_method_ != Dynamic) {
-=======
-        WFNOperator op(mo_symmetry_, fci_ints);
-    if( diag_method_ != Dynamic ){
->>>>>>> 23eae81f
         op.build_strings(ref);
         op.op_s_lists(ref);
         op.tp_s_lists(ref);
@@ -3303,8 +3274,6 @@
             if (i == j) {
                 value += 0.75 * (l1a[nact * i + j] + l1b[nact * i + j]);
             }
-<<<<<<< HEAD
-
             value -= 0.5 * (l2ab[i * nact3 + j * nact2 + j * nact + i] +
                             l2ab[j * nact3 + i * nact2 + i * nact + j]);
 
@@ -3319,24 +3288,6 @@
                 (l1a[i * nact + i] * l1a[j * nact + j] + l1b[i * nact + i] * l1b[j * nact + j] -
                  l1a[i * nact + i] * l1b[j * nact + j] - l1b[i * nact + i] * l1a[j * nact + j]);
             spin_fluct->set(i, j, value);
-=======
-           
-            value -= 0.5  * ( l2ab[ i * nact3 + j * nact2 + j * nact + i ] 
-                            + l2ab[ j * nact3 + i * nact2 + i * nact + j ] );
-
-            value += 0.25 * ( l2aa[ i * nact3 + j * nact2 + i * nact + j ]
-                            + l2bb[ i * nact3 + j * nact2 + i * nact + j ] 
-                            - l2ab[ i * nact3 + j * nact2 + i * nact + j ] 
-                            - l2ab[ j * nact3 + i * nact2 + j * nact + i ]);
-
-            spin_corr->set(i, j, value);
-            value -= 0.25 * ( l1a[i*nact + i] * l1a[j*nact + j] 
-                            + l1b[i*nact + i] * l1b[j*nact + j] 
-                            - l1a[i*nact + i] * l1b[j*nact + j] 
-                            - l1b[i*nact + i] * l1a[j*nact + j] 
-                            );
-            spin_fluct->set(i,j,value);
->>>>>>> 23eae81f
         }
     }
     outfile->Printf("\n");
