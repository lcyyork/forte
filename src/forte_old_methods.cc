--- conflicted
+++ resolved
@@ -151,12 +151,7 @@
         }
     }
     if (options.get_str("JOB_TYPE") == "EWCI") {
-<<<<<<< HEAD
-        auto ewci = std::make_shared<ElementwiseCI>(ref_wfn, options, ints,
-                                                    mo_space_info);
-=======
         auto ewci = std::make_shared<ElementwiseCI>(ref_wfn, options, ints, mo_space_info);
->>>>>>> c390a064
         for (int n = 0; n < options.get_int("NROOT"); ++n) {
             ewci->compute_energy();
         }
@@ -207,7 +202,6 @@
             Reference reference = fci_mo.reference();
 
             if (options["AVG_STATE"].size() != 0) {
-<<<<<<< HEAD
 //                options.set_str("FORTE", "RELAX_REF", "ITERATE");
 //                if (options.get_bool("SEMI_CANONICAL")) {
 //                    fci_mo.compute_canonical_sa_energy();
@@ -215,19 +209,8 @@
 //                    fci_mo.compute_sa_energy();
 //                }
 //                Reference reference = fci_mo.reference();
-                std::shared_ptr<MRDSRG> mrdsrg(new MRDSRG(
-                    reference, ref_wfn, options, ints, mo_space_info));
-=======
-                options.set_str("FORTE", "RELAX_REF", "ITERATE");
-                if (options.get_bool("SEMI_CANONICAL")) {
-                    fci_mo.compute_canonical_sa_energy();
-                } else {
-                    fci_mo.compute_sa_energy();
-                }
-                Reference reference = fci_mo.reference();
                 std::shared_ptr<MRDSRG> mrdsrg(
                     new MRDSRG(reference, ref_wfn, options, ints, mo_space_info));
->>>>>>> c390a064
                 mrdsrg->set_p_spaces(fci_mo.p_spaces());
                 mrdsrg->set_eigens(fci_mo.eigens());
                 mrdsrg->compute_energy_sa();
@@ -252,12 +235,7 @@
                 }
             }
         } else if (cas_type == "FCI") {
-<<<<<<< HEAD
-            std::shared_ptr<FCI> fci(
-                new FCI(ref_wfn, options, ints, mo_space_info));
-=======
             std::shared_ptr<FCI> fci(new FCI(ref_wfn, options, ints, mo_space_info));
->>>>>>> c390a064
             fci->set_max_rdm_level(3);
             fci->compute_energy();
             Reference reference = fci->reference();
@@ -314,12 +292,7 @@
             fci->compute_energy();
             Reference reference = fci->reference();
             if (options.get_bool("SEMI_CANONICAL")) {
-<<<<<<< HEAD
-                SemiCanonical semi(ref_wfn, options, ints, mo_space_info,
-                                   reference);
-=======
                 SemiCanonical semi(ref_wfn, options, ints, mo_space_info, reference);
->>>>>>> c390a064
                 semi.semicanonicalize(reference);
             }
             std::shared_ptr<DSRG_MRPT> dsrg(
@@ -339,36 +312,14 @@
             fci_mo->compute_energy();
             Reference reference = fci_mo->reference();
 
-<<<<<<< HEAD
             std::shared_ptr<DSRG_MRPT2> dsrg_mrpt2 =
                 std::make_shared<DSRG_MRPT2>(reference, ref_wfn, options,
                                              ints, mo_space_info);
             if (options["AVG_STATE"].size() != 0) {
-=======
-                if (options.get_bool("SEMI_CANONICAL")) {
-                    fci_mo->compute_canonical_sa_energy();
-                } else {
-                    fci_mo->compute_sa_energy();
-                }
-                Reference reference = fci_mo->reference();
-                std::shared_ptr<DSRG_MRPT2> dsrg_mrpt2 =
-                    std::make_shared<DSRG_MRPT2>(reference, ref_wfn, options, ints, mo_space_info);
->>>>>>> c390a064
                 dsrg_mrpt2->set_p_spaces(fci_mo->p_spaces());
                 dsrg_mrpt2->set_eigens(fci_mo->eigens());
                 dsrg_mrpt2->compute_energy_multi_state();
             } else {
-<<<<<<< HEAD
-=======
-                if (options.get_bool("SEMI_CANONICAL")) {
-                    fci_mo->compute_canonical_energy();
-                } else {
-                    fci_mo->compute_energy();
-                }
-                Reference reference = fci_mo->reference();
-                std::shared_ptr<DSRG_MRPT2> dsrg_mrpt2 =
-                    std::make_shared<DSRG_MRPT2>(reference, ref_wfn, options, ints, mo_space_info);
->>>>>>> c390a064
                 if (options.get_str("RELAX_REF") != "NONE") {
                     dsrg_mrpt2->compute_energy_relaxed();
                 } else {
@@ -423,22 +374,13 @@
         }
 
         if (cas_type == "FCI") {
-<<<<<<< HEAD
             std::shared_ptr<FCI> fci =
                 std::make_shared<FCI>(ref_wfn, options, ints, mo_space_info);
-=======
-            std::shared_ptr<FCI> fci = std::make_shared<FCI>(ref_wfn, options, ints, mo_space_info);
->>>>>>> c390a064
             fci->set_max_rdm_level(3);
             fci->compute_energy();
             Reference reference = fci->reference();
             if (options.get_bool("SEMI_CANONICAL")) {
-<<<<<<< HEAD
-                SemiCanonical semi(ref_wfn, options, ints, mo_space_info,
-                                   reference);
-=======
                 SemiCanonical semi(ref_wfn, options, ints, mo_space_info, reference);
->>>>>>> c390a064
                 semi.semicanonicalize(reference);
             }
             std::shared_ptr<DSRG_MRPT2> dsrg_mrpt2 =
@@ -461,24 +403,14 @@
 
         if (cas_type == "ACI") {
             // Compute ACI wfn
-<<<<<<< HEAD
-            auto aci = std::make_shared<AdaptiveCI>(ref_wfn, options, ints,
-                                                    mo_space_info);
-=======
             auto aci = std::make_shared<AdaptiveCI>(ref_wfn, options, ints, mo_space_info);
->>>>>>> c390a064
             aci->set_quiet(true);
             aci->set_max_rdm(3);
             aci->compute_energy();
             Reference aci_reference = aci->reference();
 
             // Transform integrals to semicanonical basis
-<<<<<<< HEAD
-            SemiCanonical semi(ref_wfn, options, ints, mo_space_info,
-                               aci_reference);
-=======
             SemiCanonical semi(ref_wfn, options, ints, mo_space_info, aci_reference);
->>>>>>> c390a064
             semi.semicanonicalize(aci_reference);
 
             std::shared_ptr<DSRG_MRPT2> dsrg_mrpt2(
@@ -491,15 +423,8 @@
             dmrg.set_max_rdm(3);
             dmrg.compute_energy();
             Reference dmrg_reference = dmrg.reference();
-<<<<<<< HEAD
-            if (options.get_bool("SEMI_CANONICAL") and
-                !options.get_bool("CASSCF_REFERENCE")) {
-                SemiCanonical semi(ref_wfn, options, ints, mo_space_info,
-                                   dmrg_reference);
-=======
             if (options.get_bool("SEMI_CANONICAL") and !options.get_bool("CASSCF_REFERENCE")) {
                 SemiCanonical semi(ref_wfn, options, ints, mo_space_info, dmrg_reference);
->>>>>>> c390a064
                 semi.semicanonicalize(dmrg_reference);
             }
             std::shared_ptr<DSRG_MRPT2> dsrg_mrpt2(
@@ -556,12 +481,7 @@
             aci->set_max_rdm(3);
             aci->compute_energy();
             Reference aci_reference = aci->reference();
-<<<<<<< HEAD
-            SemiCanonical semi(ref_wfn, options, ints, mo_space_info,
-                               aci_reference);
-=======
             SemiCanonical semi(ref_wfn, options, ints, mo_space_info, aci_reference);
->>>>>>> c390a064
             semi.semicanonicalize(aci_reference);
             std::shared_ptr<THREE_DSRG_MRPT2> three_dsrg_mrpt2(
                 new THREE_DSRG_MRPT2(aci_reference, ref_wfn, options, ints, mo_space_info));
@@ -573,25 +493,13 @@
             fci->set_max_rdm_level(3);
             fci->compute_energy();
             Reference reference = fci->reference();
-<<<<<<< HEAD
-            if (options.get_bool("SEMI_CANONICAL") and
-                !options.get_bool("CASSCF_REFERENCE")) {
-                SemiCanonical semi(ref_wfn, options, ints, mo_space_info,
-                                   reference);
-=======
             if (options.get_bool("SEMI_CANONICAL") and !options.get_bool("CASSCF_REFERENCE")) {
                 SemiCanonical semi(ref_wfn, options, ints, mo_space_info, reference);
->>>>>>> c390a064
                 semi.semicanonicalize(reference);
             }
 
             std::shared_ptr<THREE_DSRG_MRPT2> three_dsrg_mrpt2(
-<<<<<<< HEAD
-                new THREE_DSRG_MRPT2(reference, ref_wfn, options, ints,
-                                     mo_space_info));
-=======
                 new THREE_DSRG_MRPT2(reference, ref_wfn, options, ints, mo_space_info));
->>>>>>> c390a064
             three_dsrg_mrpt2->compute_energy();
         }
 
@@ -604,15 +512,8 @@
             dmrg.compute_energy();
 
             Reference dmrg_reference = dmrg.reference();
-<<<<<<< HEAD
-            if (options.get_bool("SEMI_CANONICAL") and
-                !options.get_bool("CASSCF_REFERENCE")) {
-                SemiCanonical semi(ref_wfn, options, ints, mo_space_info,
-                                   dmrg_reference);
-=======
             if (options.get_bool("SEMI_CANONICAL") and !options.get_bool("CASSCF_REFERENCE")) {
                 SemiCanonical semi(ref_wfn, options, ints, mo_space_info, dmrg_reference);
->>>>>>> c390a064
                 semi.semicanonicalize(dmrg_reference);
             }
 
@@ -655,48 +556,25 @@
     if (options.get_str("JOB_TYPE") == "DSRG-MRPT3") {
         std::string cas_type = options.get_str("CAS_TYPE");
         if (cas_type == "CAS") {
-<<<<<<< HEAD
             std::shared_ptr<FCI_MO> fci_mo(
                 new FCI_MO(ref_wfn, options, ints, mo_space_info));
             fci_mo->compute_energy();
             Reference reference = fci_mo->reference();
 
-
-=======
-            std::shared_ptr<FCI_MO> fci_mo(new FCI_MO(ref_wfn, options, ints, mo_space_info));
->>>>>>> c390a064
             if (options["AVG_STATE"].size() != 0) {
 //                std::string ms_type = options.get_str("DSRG_MULTI_STATE");
 //                if (ms_type.find("SA") != std::string::npos) {
 //                    options.set_str("FORTE", "RELAX_REF", "ONCE");
 //                }
 
-<<<<<<< HEAD
-//                fci_mo->compute_sa_energy();
-//                Reference reference = fci_mo->reference();
                 std::shared_ptr<DSRG_MRPT3> dsrg_mrpt3(new DSRG_MRPT3(
                     reference, ref_wfn, options, ints, mo_space_info));
-=======
-                fci_mo->compute_sa_energy();
-                Reference reference = fci_mo->reference();
-                std::shared_ptr<DSRG_MRPT3> dsrg_mrpt3(
-                    new DSRG_MRPT3(reference, ref_wfn, options, ints, mo_space_info));
->>>>>>> c390a064
                 dsrg_mrpt3->set_p_spaces(fci_mo->p_spaces());
                 dsrg_mrpt3->set_eigens(fci_mo->eigens());
                 dsrg_mrpt3->compute_energy_sa();
             } else {
-<<<<<<< HEAD
-//                fci_mo->compute_ss_energy();
-//                Reference reference = fci_mo->reference();
                 std::shared_ptr<DSRG_MRPT3> dsrg_mrpt3(new DSRG_MRPT3(
                     reference, ref_wfn, options, ints, mo_space_info));
-=======
-                fci_mo->compute_energy();
-                Reference reference = fci_mo->reference();
-                std::shared_ptr<DSRG_MRPT3> dsrg_mrpt3(
-                    new DSRG_MRPT3(reference, ref_wfn, options, ints, mo_space_info));
->>>>>>> c390a064
                 if (options.get_str("RELAX_REF") != "NONE") {
                     dsrg_mrpt3->compute_energy_relaxed();
                 } else {
@@ -711,12 +589,7 @@
             fci->compute_energy();
             Reference reference = fci->reference();
             if (options.get_bool("SEMI_CANONICAL")) {
-<<<<<<< HEAD
-                SemiCanonical semi(ref_wfn, options, ints, mo_space_info,
-                                   reference);
-=======
                 SemiCanonical semi(ref_wfn, options, ints, mo_space_info, reference);
->>>>>>> c390a064
                 semi.semicanonicalize(reference);
             }
 
@@ -752,12 +625,7 @@
             fci->compute_energy();
             Reference reference = fci->reference();
             if (options.get_bool("SEMI_CANONICAL")) {
-<<<<<<< HEAD
-                SemiCanonical semi(ref_wfn, options, ints, mo_space_info,
-                                   reference);
-=======
                 SemiCanonical semi(ref_wfn, options, ints, mo_space_info, reference);
->>>>>>> c390a064
                 semi.semicanonicalize(reference);
             }
             std::shared_ptr<SOMRDSRG> somrdsrg(
