/*
 * @BEGIN LICENSE
 *
 * Forte: an open-source plugin to Psi4 (https://github.com/psi4/psi4)
 * that implements a variety of quantum chemistry methods for strongly
 * correlated electrons.
 *
 * Copyright (c) 2012-2020 by its authors (see COPYING, COPYING.LESSER, AUTHORS).
 *
 * The copyrights for code used from other parties are included in
 * the corresponding files.
 *
 * This program is free software: you can redistribute it and/or modify
 * it under the terms of the GNU Lesser General Public License as published by
 * the Free Software Foundation, either version 3 of the License, or
 * (at your option) any later version.
 *
 * This program is distributed in the hope that it will be useful,
 * but WITHOUT ANY WARRANTY; without even the implied warranty of
 * MERCHANTABILITY or FITNESS FOR A PARTICULAR PURPOSE.  See the
 * GNU Lesser General Public License for more details.
 *
 * You should have received a copy of the GNU Lesser General Public License
 * along with this program.  If not, see http://www.gnu.org/licenses/.
 *
 * @END LICENSE
 */

#ifndef _active_space_method_h_
#define _active_space_method_h_

#include <vector>
#include <unordered_set>

#include "base_classes/state_info.h"
<<<<<<< HEAD
=======
#include "sparse_ci/determinant.h"
>>>>>>> 52328f0c
#include "psi4/libmints/matrix.h"
#include "psi4/libmints/vector.h"

namespace forte {

class ActiveSpaceIntegrals;
class ForteIntegrals;
class ForteOptions;
class MOSpaceInfo;
class RDMs;
class SCFInfo;

/**
 * @class ActiveSpaceMethod
 *
 * @brief Base class for methods that solve the Schrodinger equation in an active space
 *
 * This class is the base class for methods that solve for the wavefunction in a
 * small subset of the full orbital space (<30-40 orbitals).
 * The molecular orbital used by the active space methods are stored in a ActiveSpaceIntegrals
 * and must be passed at the time of creation.
 *
 * All methods that derive from this class offer the following interface
 *
 * - Compute the energy
 *    double compute_energy();
 *
 * - Compute a RDMs object
 *    RDMs rdms();
 *
 * - Set the options for the derived methods
 *    set_options(std::shared_ptr<ForteOptions> options);
 *
 * All methods must also use the following base class variables
 *
 * - Information about the state
 *    StateInfo state_;
 *
 * - Number of states computed
 *    size_t nroot_;
 *
 * - Store final energies in the vector (including nuclear repulsion):
 *    std::vector<double> energies_;
 *
 * @note This class is not aware of which orbitals are considered active. This information
 * is contained in the ActiveSpaceIntegrals object. Orbitals that are double occupied
 * are not correlated and are trated via effective scalar and one-body interactions.
 */
class ActiveSpaceMethod {
  public:
    // ==> Class Constructor and Destructor <==
    /**
     * @brief ActiveSpaceMethod Constructor for a single state computation
     * @param state the electronic state to compute
     * @param nroot the number of roots
     * @param mo_space_info a MOSpaceInfo object that defines the orbital spaces
     * @param as_ints molecular integrals defined only for the active space orbitals
     */
    ActiveSpaceMethod(StateInfo state, size_t nroot, std::shared_ptr<MOSpaceInfo> mo_space_info,
                      std::shared_ptr<ActiveSpaceIntegrals> as_ints);

    /// Default constructor
    ActiveSpaceMethod() = default;

    /// Virtual destructor to enable deletion of a Derived* through a Base*
    virtual ~ActiveSpaceMethod() = default;

    // ==> Class Interface <==

    /// Compute the energy and return it
    virtual double compute_energy() = 0;

    /**
     * @brief Compute the reduced density matrices up to a given particle rank (max_rdm_level)
     *
     *        This function can be used to compute transition density matrices between
     *        states of difference symmetry,
     *
     *        D^{p}_{q} = <I, symmetry_l| a+_p1 ... a_qn |J, symmetry_r>
     *
     *        where |I, symmetry_l> is the I-th state of symmetry = symmetry_l
     *              |J, symmetry_r> is the J-th state of symmetry = symmetry_r
     *
     * @param root_list     a list of pairs of roots to compute [(I_1, J_1), (I_2, J_2), ...]
     * @param method2       a second ActiveSpaceMethod object that holds the states for symmetry_r
     * @param max_rdm_level the maximum RDM rank
     * @return
     */
    virtual std::vector<RDMs> rdms(const std::vector<std::pair<size_t, size_t>>& root_list,
                                   int max_rdm_level) = 0;

    virtual std::vector<RDMs>
    transition_rdms(const std::vector<std::pair<size_t, size_t>>& root_list,
                    std::shared_ptr<ActiveSpaceMethod> method2, int max_rdm_level) = 0;

    /// Set options from an option object
    /// @param options the options passed in
    virtual void set_options(std::shared_ptr<ForteOptions> options) = 0;

<<<<<<< HEAD
    /// File name for storing CI vectors
    std::string file_name_evecs(const std::string& suffix = "");

    /// Dump the CI vectors to disk
    virtual void dump_evecs(const std::string& suffix = "");

    /// Load the CI vectors form disk
    virtual psi::SharedMatrix load_evecs(const std::string& suffix = "");

    /// Compute the overlap between another set of CI vectors read from disk <this|disk>
    virtual psi::SharedMatrix overlap_ci_disk(const std::string& suffix = "");
=======
    /// Compute transition dipole moments assuming same orbitals
    std::vector<std::vector<double>>
    compute_transition_dipole_same_orbs(const std::vector<std::pair<size_t, size_t>>& root_list,
                                        std::shared_ptr<ActiveSpaceMethod> method2);

    /// Compute oscillator strength assuming same orbitals
    std::vector<double>
    compute_oscillator_strength_same_orbs(const std::vector<std::pair<size_t, size_t>>& root_list,
                                          std::shared_ptr<ActiveSpaceMethod> method2);

    /// Dump the wave function to file
    /// @param file name
    virtual void dump_wave_function(const std::string&) {
        throw std::runtime_error("Not yet implemented!");
    }

    /// Read the wave function from file
    /// @param file name
    /// @return the number of active orbitals, the set of determinants, CI coefficients
    virtual std::tuple<size_t, std::vector<Determinant>, psi::SharedMatrix>
    read_wave_function(const std::string&) {
        throw std::runtime_error("Not yet implemented!");
    }
>>>>>>> 52328f0c

    // ==> Base Class Functionality (inherited by derived classes) <==

    /// Pass a set of ActiveSpaceIntegrals to the solver (e.g. an effective Hamiltonian)
    /// @param as_ints the integrals passed in
    void set_active_space_integrals(std::shared_ptr<ActiveSpaceIntegrals> as_ints);

    /// Return the eigenvalues
    psi::SharedVector evals();

    /// Return a vector with the energies of all the states
    const std::vector<double>& energies() const;

    /// Return the number of roots computed
    size_t nroot() const { return nroot_; }

    /// Return the state info
    const StateInfo& state() const { return state_; }

    /// Return the wave function file name
    std::string wfn_filename() const { return wfn_filename_; }

    /// Return if we dump wave function to disk
    bool dump_wfn() const { return dump_wfn_; }

    /// Return if we read wave function guess from disk
    bool read_wfn_guess() const { return read_wfn_guess_; }

    // ==> Base Class Handles Set Functions <==

    /// Set the energy convergence criterion
    /// @param value the convergence criterion in a.u.
    void set_e_convergence(double value);

    /// Set the residual 2-norm convergence criterion
    /// @param value the convergence criterion in a.u.
    void set_r_convergence(double value);

    /// Set if we dump the wave function to disk
    void set_read_wfn_guess(bool read);

    /// Set if we dump the wave function to disk
    void set_dump_wfn(bool dump);

    /// Set the file name for stroing wave function on disk
    /// @param name the wave function file name
    void set_wfn_filename(const std::string& name);

    /// Set the root that will be used to compute the properties
    /// @param the root (root = 0, 1, 2, ...)
    void set_root(int value);

    /// Set the print level
    /// @param level the print level (0 = no printing, 1 default)
    void set_print(int level);

    /// Quiet mode (no printing, for use with CASSCF)
    void set_quite_mode(bool quiet);

  protected:
    /// The list of active orbitals (absolute ordering)
    std::vector<size_t> active_mo_;

    /// The list of doubly occupied orbitals (absolute ordering)
    std::vector<size_t> core_mo_;

    /// The state to calculate
    StateInfo state_;

    /// The number of roots (default = 1)
    size_t nroot_ = 1;

    /// The MOSpaceInfo object
    std::shared_ptr<MOSpaceInfo> mo_space_info_;

    /// The molecular integrals for the active space
    /// This object holds only the integrals for the orbital contained in the active_mo_ vector.
    /// The one-electron integrals and scalar energy contains contributions from the
    /// doubly occupied orbitals specified by the core_mo_ vector.
    std::shared_ptr<ActiveSpaceIntegrals> as_ints_;

    // ==> Base Class Handles [can be changed before running compute_energy()]  <==

    /// The energy convergence criterion
    double e_convergence_ = 1.0e-12;

    /// The residual 2-norm convergence criterion
    double r_convergence_ = 1.0e-6;

    /// The root used to compute properties (zero based, default = 0)
    int root_ = 0;

    /// A variable to control printing information
    int print_ = 0;

    /// Quiet printing
    bool quiet_ = false;

    /// Eigenvalues
    psi::SharedVector evals_;

    /// The energies (including nuclear repulsion) of all the states
    std::vector<double> energies_;

<<<<<<< HEAD
    /// The derived class name for generating a file name to store CI vectors
    std::string solver_name_ = "";
=======
    /// Read wave function from disk as initial guess?
    bool read_wfn_guess_ = false;
    /// Dump wave function to disk?
    bool dump_wfn_ = false;
    /// The file name for storing wave function (determinants, CI coefficients)
    std::string wfn_filename_;
>>>>>>> 52328f0c
};

/**
 * @brief make_active_space_method Make an active space method object
 * @param type a string that specifies the type (e.g. "FCI", "ACI", ...)
 * @param state information about the elecronic state
 * @param scf_info information about a previous SCF computation
 * @param mo_space_info orbital space information
 * @param as_ints an active space integral object
 * @param options user-provided options
 * @return a shared pointer for the base class ActiveSpaceMethod
 */
std::unique_ptr<ActiveSpaceMethod> make_active_space_method(
    const std::string& type, StateInfo state, size_t nroot, std::shared_ptr<SCFInfo> scf_info,
    std::shared_ptr<MOSpaceInfo> mo_space_info, std::shared_ptr<ActiveSpaceIntegrals> as_ints,
    std::shared_ptr<ForteOptions> options);

std::vector<RDMs> transition_rdms(std::shared_ptr<ActiveSpaceMethod> m1,
                                  std::shared_ptr<ActiveSpaceMethod> m2,
                                  std::vector<std::pair<size_t, size_t>>, int max_rdm_level);

} // namespace forte

#endif // _active_space_method_h_<|MERGE_RESOLUTION|>--- conflicted
+++ resolved
@@ -33,10 +33,7 @@
 #include <unordered_set>
 
 #include "base_classes/state_info.h"
-<<<<<<< HEAD
-=======
 #include "sparse_ci/determinant.h"
->>>>>>> 52328f0c
 #include "psi4/libmints/matrix.h"
 #include "psi4/libmints/vector.h"
 
@@ -136,7 +133,6 @@
     /// @param options the options passed in
     virtual void set_options(std::shared_ptr<ForteOptions> options) = 0;
 
-<<<<<<< HEAD
     /// File name for storing CI vectors
     std::string file_name_evecs(const std::string& suffix = "");
 
@@ -148,7 +144,7 @@
 
     /// Compute the overlap between another set of CI vectors read from disk <this|disk>
     virtual psi::SharedMatrix overlap_ci_disk(const std::string& suffix = "");
-=======
+
     /// Compute transition dipole moments assuming same orbitals
     std::vector<std::vector<double>>
     compute_transition_dipole_same_orbs(const std::vector<std::pair<size_t, size_t>>& root_list,
@@ -172,7 +168,6 @@
     read_wave_function(const std::string&) {
         throw std::runtime_error("Not yet implemented!");
     }
->>>>>>> 52328f0c
 
     // ==> Base Class Functionality (inherited by derived classes) <==
 
@@ -277,17 +272,15 @@
     /// The energies (including nuclear repulsion) of all the states
     std::vector<double> energies_;
 
-<<<<<<< HEAD
     /// The derived class name for generating a file name to store CI vectors
     std::string solver_name_ = "";
-=======
+
     /// Read wave function from disk as initial guess?
     bool read_wfn_guess_ = false;
     /// Dump wave function to disk?
     bool dump_wfn_ = false;
     /// The file name for storing wave function (determinants, CI coefficients)
     std::string wfn_filename_;
->>>>>>> 52328f0c
 };
 
 /**
