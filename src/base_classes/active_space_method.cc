/*
 * @BEGIN LICENSE
 *
 * Forte: an open-source plugin to Psi4 (https://github.com/psi4/psi4)
 * that implements a variety of quantum chemistry methods for strongly
 * correlated electrons.
 *
 * Copyright (c) 2012-2020 by its authors (see COPYING, COPYING.LESSER, AUTHORS).
 *
 * The copyrights for code used from other parties are included in
 * the corresponding files.
 *
 * This program is free software: you can redistribute it and/or modify
 * it under the terms of the GNU Lesser General Public License as published by
 * the Free Software Foundation, either version 3 of the License, or
 * (at your option) any later version.
 *
 * This program is distributed in the hope that it will be useful,
 * but WITHOUT ANY WARRANTY; without even the implied warranty of
 * MERCHANTABILITY or FITNESS FOR A PARTICULAR PURPOSE.  See the
 * GNU Lesser General Public License for more details.
 *
 * You should have received a copy of the GNU Lesser General Public License
 * along with this program.  If not, see http://www.gnu.org/licenses/.
 *
 * @END LICENSE
 */

#include "psi4/libpsi4util/PsiOutStream.h"
#include "psi4/libpsi4util/process.h"
#include "psi4/libmints/wavefunction.h"
#include "psi4/physconst.h"

#include "base_classes/active_space_method.h"
#include "base_classes/mo_space_info.h"
#include "base_classes/forte_options.h"
#include "helpers/printing.h"
#include "fci/fci_solver.h"
#include "casscf/casscf.h"
#include "sci/aci.h"
#include "sci/asci.h"
#include "sci/fci_mo.h"
#include "sci/detci.h"
#include "pci/pci.h"
#include "ci_ex_states/excited_state_solver.h"

namespace forte {

ActiveSpaceMethod::ActiveSpaceMethod(StateInfo state, size_t nroot,
                                     std::shared_ptr<MOSpaceInfo> mo_space_info,
                                     std::shared_ptr<ActiveSpaceIntegrals> as_ints)
    : state_(state), nroot_(nroot), mo_space_info_(mo_space_info), as_ints_(as_ints) {
    active_mo_ = as_ints_->active_mo();
    core_mo_ = as_ints_->restricted_docc_mo();
}

std::string ActiveSpaceMethod::file_name_evecs(const std::string& suffix) {
    if (not solver_name_.size()) {
        throw std::runtime_error("CI solver name has not been specified by the derived class.");
    }

    std::vector<std::string> name_vecs{solver_name_, state_.irrep_label(),
                                       state_.multiplicity_label() + std::to_string(state_.twice_ms())};
    if (suffix.size()) {
        name_vecs.push_back(suffix);
    }

    std::string out = "forte";
    for (const std::string& s : name_vecs) {
        out += "." + s;
    }
    out += ".dat";

    return out;
}

void ActiveSpaceMethod::dump_evecs(const std::string&) {
    throw std::runtime_error("Method not yet implemented for the derived class.");
}

psi::SharedMatrix ActiveSpaceMethod::load_evecs(const std::string&) {
    throw std::runtime_error("Method not yet implemented for the derived class.");
}

psi::SharedMatrix ActiveSpaceMethod::overlap_ci_disk(const std::string&) {
    throw std::runtime_error("Method not yet implemented for the derived class.");
}

void ActiveSpaceMethod::set_active_space_integrals(std::shared_ptr<ActiveSpaceIntegrals> as_ints) {
    as_ints_ = as_ints;
}

psi::SharedVector ActiveSpaceMethod::evals() { return evals_; }

const std::vector<double>& ActiveSpaceMethod::energies() const { return energies_; }

void ActiveSpaceMethod::set_e_convergence(double value) { e_convergence_ = value; }

void ActiveSpaceMethod::set_r_convergence(double value) { r_convergence_ = value; }

void ActiveSpaceMethod::set_read_wfn_guess(bool read) { read_wfn_guess_ = read; }

void ActiveSpaceMethod::set_dump_wfn(bool dump) { dump_wfn_ = dump; }

void ActiveSpaceMethod::set_wfn_filename(const std::string& name) { wfn_filename_ = name; }

void ActiveSpaceMethod::set_root(int value) { root_ = value; }

void ActiveSpaceMethod::set_print(int level) { print_ = level; }

void ActiveSpaceMethod::set_quite_mode(bool quiet) { quiet_ = quiet; }

std::vector<double> ActiveSpaceMethod::compute_oscillator_strength_same_orbs(
    const std::vector<std::pair<size_t, size_t>>& root_list,
    std::shared_ptr<ActiveSpaceMethod> method2) {

    // compute transition dipole moments
    auto trans_dipoles = compute_transition_dipole_same_orbs(root_list, method2);

    const auto& state2 = method2->state();
    std::string title = state_.str_minimum() + " -> " + state2.str_minimum();
    print_h2("Transitions for " + title);

    // compute oscillator strength
    std::vector<double> out;
    auto energies2 = method2->energies();

    psi::outfile->Printf("\n    %6s %6s %14s %14s %14s", "Init.", "Final", "Energy [a.u.]",
                         "Energy [eV]", "Osc. [a.u.]");
    std::string dash(58, '-');
    psi::outfile->Printf("\n    %s", dash.c_str());

    auto& globals = psi::Process::environment.globals;

    for (size_t i = 0, size = root_list.size(); i < size; ++i) {
        auto root1 = root_list[i].first;
        auto root2 = root_list[i].second;
        double e_diff = energies2[root2] - energies_[root1];
        double osc = 2.0 / 3.0 * std::fabs(e_diff) * trans_dipoles[i][3] * trans_dipoles[i][3];
        out.push_back(osc);

        std::string multi_label = upper_string(state_.multiplicity_label());
        std::string name1 = std::to_string(root1) + upper_string(state_.irrep_label());
        std::string name2 = std::to_string(root2) + upper_string(state2.irrep_label());

        psi::outfile->Printf("\n    %6s %6s", name1.c_str(), name2.c_str());
        psi::outfile->Printf("%15.8f%15.8f%15.8f", e_diff, e_diff * pc_hartree2ev, osc);

        // push to Psi4 environment
        std::string name = "OSC. " + multi_label + " " + name1 + " -> " + name2;

        // try to fix states with different gas_min and gas_max
        if (globals.find(name) != globals.end()) {
            if (globals.find(name + " ENTRY 0") == globals.end()) {
                globals[name + " ENTRY 0"] = globals[name];
            }

            int n = 1;
            std::string suffix = " ENTRY 1";
            while (globals.find(name + suffix) != globals.end()) {
                suffix = " ENTRY " + std::to_string(++n);
            }

            globals[name + suffix] = osc;
        }

        globals[name] = osc;
    }
    psi::outfile->Printf("\n    %s", dash.c_str());

    return out;
}

std::vector<std::vector<double>> ActiveSpaceMethod::compute_transition_dipole_same_orbs(
    const std::vector<std::pair<size_t, size_t>>& root_list,
    std::shared_ptr<ActiveSpaceMethod> method2) {

    const auto& state2 = method2->state();
    std::string title = state_.str_minimum() + " -> " + state2.str_minimum();
    print_h2("Transition Dipole Moments [e a0] for " + title);

    auto ints = as_ints_->ints();
    auto nactv = mo_space_info_->size("ACTIVE");
    auto actv_in_mo = mo_space_info_->pos_in_space("ACTIVE", "ALL");

    // grab MO dipole moment integrals
    auto mo_dipole_ints = ints->mo_dipole_ints(true, true); // just take alpha spin

    std::vector<ambit::Tensor> dipole_ints(3);
    std::vector<std::string> dirs{"X", "Y", "Z"};
    for (int i = 0; i < 3; ++i) {
        auto dm_ints = mo_dipole_ints[i];
        auto dm = ambit::Tensor::build(ambit::CoreTensor, "Dipole " + dirs[i], {nactv, nactv});
        dm.iterate([&](const std::vector<size_t>& i, double& value) {
            value = dm_ints->get(actv_in_mo[i[0]], actv_in_mo[i[1]]);
        });
        dipole_ints[i] = dm;
    }

    // compute transition 1-RDMs
    auto rdms = transition_rdms(root_list, method2, 1);

    psi::outfile->Printf("\n    %6s %6s %14s %14s %14s %14s", "Bra", "Ket", "DM_X", "DM_Y", "DM_Z",
                         "|DM|");
    std::string dash(73, '-');
    psi::outfile->Printf("\n    %s", dash.c_str());

    // compute transition dipole
    std::vector<std::vector<double>> dipoles_out;
    for (size_t i = 0, size = root_list.size(); i < size; ++i) {
        auto root1 = root_list[i].first;
        auto root2 = root_list[i].second;

        std::string name = std::to_string(root1) + " -> " + std::to_string(root2);
        auto Dt = rdms[i].g1a().clone();
        Dt("pq") += rdms[i].g1b()("pq");

        std::vector<double> dipole(4, 0.0);
        for (int z = 0; z < 3; ++z) {
            dipole[z] = Dt("pq") * dipole_ints[z]("pq");
            dipole[3] += dipole[z] * dipole[z];
        }
        dipole[3] = std::sqrt(dipole[3]);
        dipoles_out.push_back(dipole);

        // printing
        std::string name1 = std::to_string(root1) + upper_string(state_.irrep_label());
        std::string name2 = std::to_string(root2) + upper_string(state2.irrep_label());

        psi::outfile->Printf("\n    %6s %6s", name1.c_str(), name2.c_str());
        psi::outfile->Printf("%15.8f%15.8f%15.8f%15.8f", dipole[0], dipole[1], dipole[2],
                             dipole[3]);

        // push to Psi4 environment
        auto& globals = psi::Process::environment.globals;
        std::string prefix = "TRANS " + upper_string(state_.multiplicity_label());

        std::vector<std::string> keys{
            " <" + name1 + "|DM_X|" + name2 + ">", " <" + name1 + "|DM_Y|" + name2 + ">",
            " <" + name1 + "|DM_Z|" + name2 + ">", " |<" + name1 + "|DM|" + name2 + ">|"};

        // try to fix states with different gas_min and gas_max
        std::string label = prefix + keys[3];
        if (globals.find(label) != globals.end()) {
            if (globals.find(label + " ENTRY 0") == globals.end()) {
                std::string suffix = " ENTRY 0";
                for (int i = 0; i < 4; ++i) {
                    globals[prefix + keys[i] + suffix] = globals[prefix + keys[i]];
                }
            }

            int n = 1;
            std::string suffix = " ENTRY 1";
            while (globals.find(label + suffix) != globals.end()) {
                suffix = " ENTRY " + std::to_string(++n);
            }

            for (int i = 0; i < 4; ++i) {
                globals[prefix + keys[i] + suffix] = dipole[i];
            }
        }

        for (int i = 0; i < 4; ++i) {
            globals[prefix + keys[i]] = dipole[i];
        }
    }
    psi::outfile->Printf("\n    %s", dash.c_str());

    return dipoles_out;
}

std::unique_ptr<ActiveSpaceMethod> make_active_space_method(
    const std::string& type, StateInfo state, size_t nroot, std::shared_ptr<SCFInfo> scf_info,
    std::shared_ptr<MOSpaceInfo> mo_space_info, std::shared_ptr<ActiveSpaceIntegrals> as_ints,
    std::shared_ptr<ForteOptions> options) {

    std::unique_ptr<ActiveSpaceMethod> method;
    if (type == "FCI") {
        method = std::make_unique<FCISolver>(state, nroot, mo_space_info, as_ints);
    } else if (type == "ACI") {
<<<<<<< HEAD
        solver = std::make_unique<ExcitedStateSolver>(
=======
        method = std::make_unique<ExcitedStateSolver>(
>>>>>>> 52328f0c
            state, nroot, mo_space_info, as_ints,
            std::make_unique<AdaptiveCI>(state, nroot, scf_info, options, mo_space_info, as_ints));
    } else if (type == "CAS") {
        method = std::make_unique<FCI_MO>(state, nroot, scf_info, options, mo_space_info, as_ints);
    } else if (type == "DETCI") {
        method = std::make_unique<DETCI>(state, nroot, scf_info, options, mo_space_info, as_ints);
    } else if (type == "ASCI") {
        method = std::make_unique<ExcitedStateSolver>(
            state, nroot, mo_space_info, as_ints,
            std::make_unique<ASCI>(state, nroot, scf_info, options, mo_space_info, as_ints));
    } else if (type == "PCI") {
        method = std::make_unique<ExcitedStateSolver>(
            state, nroot, mo_space_info, as_ints,
            std::make_unique<ProjectorCI>(state, nroot, scf_info, options, mo_space_info, as_ints));
    } else {
        throw psi::PSIEXCEPTION("make_active_space_method: type = " + type + " was not recognized");
    }

    // read options
    method->set_options(options);

    // set default file name if dump wave function to disk
    auto nactv = mo_space_info->size("ACTIVE");
    std::string prefix = "forte." + lower_string(type) + ".o" + std::to_string(nactv) + ".";
    std::string state_str = method->state().str_short();
    method->set_wfn_filename(prefix + state_str + ".txt");

    return method;
}
} // namespace forte<|MERGE_RESOLUTION|>--- conflicted
+++ resolved
@@ -278,11 +278,7 @@
     if (type == "FCI") {
         method = std::make_unique<FCISolver>(state, nroot, mo_space_info, as_ints);
     } else if (type == "ACI") {
-<<<<<<< HEAD
-        solver = std::make_unique<ExcitedStateSolver>(
-=======
         method = std::make_unique<ExcitedStateSolver>(
->>>>>>> 52328f0c
             state, nroot, mo_space_info, as_ints,
             std::make_unique<AdaptiveCI>(state, nroot, scf_info, options, mo_space_info, as_ints));
     } else if (type == "CAS") {
