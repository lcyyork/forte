/*
 * @BEGIN LICENSE
 *
 * Forte: an open-source plugin to Psi4 (https://github.com/psi4/psi4)
 * that implements a variety of quantum chemistry methods for strongly
 * correlated electrons.
 *
 * Copyright (c) 2012-2020 by its authors (see COPYING, COPYING.LESSER, AUTHORS).
 *
 * The copyrights for code used from other parties are included in
 * the corresponding files.
 *
 * This program is free software: you can redistribute it and/or modify
 * it under the terms of the GNU Lesser General Public License as published by
 * the Free Software Foundation, either version 3 of the License, or
 * (at your option) any later version.
 *
 * This program is distributed in the hope that it will be useful,
 * but WITHOUT ANY WARRANTY; without even the implied warranty of
 * MERCHANTABILITY or FITNESS FOR A PARTICULAR PURPOSE.  See the
 * GNU Lesser General Public License for more details.
 *
 * You should have received a copy of the GNU Lesser General Public License
 * along with this program.  If not, see http://www.gnu.org/licenses/.
 *
 * @END LICENSE
 */

#ifndef _active_space_solver_h_
#define _active_space_solver_h_

#include <map>
<<<<<<< HEAD
=======
#include <vector>
>>>>>>> 52328f0c
#include <string>
#include <vector>

#include "psi4/libmints/matrix.h"

#include "base_classes/state_info.h"

namespace forte {

class ActiveSpaceMethod;
class ActiveSpaceIntegrals;
class ForteIntegrals;
class ForteOptions;
class MOSpaceInfo;
class RDMs;
class SCFInfo;

/**
 * @class ActiveSpaceSolver
 *
 * @brief General class for a multi-state active space solver
 *
 * This class can run state-specific, multi-state, and state-averaged computations
 * on small subset of the full orbital space (<30-40 orbitals).
 */
class ActiveSpaceSolver {
  public:
    // ==> Class Constructor and Destructor <==
    /**
     * @brief ActiveSpaceMethod Constructor for a multi-state computation
     * @param method A string that labels the method requested (e.g. "FCI", "ACI", ...)
     * @param nroots_map A map of electronic states to the number of roots computed {state_1 : n_1,
     * state_2 : n_2, ...} where state_i specifies the symmetry of a state and n_i is the number of
     * levels computed.
     * @param state information about the electronic state
     * @param mo_space_info a MOSpaceInfo object
     * @param as_ints integrals for active space
     */
    ActiveSpaceSolver(const std::string& method,
                      const std::map<StateInfo, size_t>& state_nroots_map,
                      std::shared_ptr<SCFInfo> scf_info, std::shared_ptr<MOSpaceInfo> mo_space_info,
                      std::shared_ptr<ActiveSpaceIntegrals> as_ints,
                      std::shared_ptr<ForteOptions> options);

    // ==> Class Interface <==

    /// Set the print level
    /// @param level the print level (0 = no printing, 1 default)
    void set_print(int level);

    /// Compute the energy and return it // TODO: document (Francesco)
    const std::map<StateInfo, std::vector<double>>& compute_energy();

    /// Compute the oscillator strengths assuming same orbitals
    void compute_fosc_same_orbs();

    /// Compute the contracted CI energy
    const std::map<StateInfo, std::vector<double>>&
    compute_contracted_energy(std::shared_ptr<forte::ActiveSpaceIntegrals> as_ints,
                              int max_rdm_level);

    /// Compute RDMs of all states in the given map
    /// First entry of the pair corresponds to bra and the second is the ket.
    std::vector<RDMs> rdms(
        std::map<std::pair<StateInfo, StateInfo>, std::vector<std::pair<size_t, size_t>>>& elements,
        int max_rdm_level);

    /// Compute the state-averaged reference
    RDMs compute_average_rdms(const std::map<StateInfo, std::vector<double>>& state_weights_map,
                              int max_rdm_level);

    /// Dump the CI vectors to dick
    void dump_ci_vectors(const std::vector<StateInfo>& states, const std::string& suffix = "");

    /// Compute the overlap between the current CI vectors and those from disk (same orbitals)
    std::vector<psi::SharedMatrix> compute_ci_overlap_disk(const std::vector<StateInfo>& states,
                                                           const std::string& suffix);

    /// Print a summary of the computation information
    void print_options();

    /// Pass a set of ActiveSpaceIntegrals to the solver (e.g. an effective Hamiltonian)
    /// @param as_ints the pointer to a set of acitve-space integrals
    void set_active_space_integrals(std::shared_ptr<ActiveSpaceIntegrals> as_ints) {
        as_ints_ = as_ints;
    }

    /// Return the map of StateInfo to the wave function file name
    std::map<StateInfo, std::string> state_filename_map() const { return state_filename_map_; }

    /// Save the wave function to disk
    void dump_wave_function();

    /// Set energy convergence
    void set_e_convergence(double e_convergence) { e_convergence_ = e_convergence; }

    /// Set residual convergence
    void set_r_convergence(double r_convergence) { r_convergence_ = r_convergence; }

    /// Set if read wave function from file as initial guess
    void set_read_initial_guess(bool read_guess) { read_initial_guess_ = read_guess; }

  protected:
    /// a string that specifies the method used (e.g. "FCI", "ACI", ...)
    std::string method_;

    /// A map of electronic states to the number of roots computed
    ///   {state_1 : n_1, state_2 : n_2, ...}
    /// where state_i specifies the symmetry of a state and n_i is the number of levels computed.
    std::map<StateInfo, size_t> state_nroots_map_;

    /// The information about a previous SCF computation
    std::shared_ptr<SCFInfo> scf_info_;

    /// The MOSpaceInfo object
    std::shared_ptr<MOSpaceInfo> mo_space_info_;

    /// The molecular integrals for the active space
    /// This object holds only the integrals for the orbital contained in the
    /// active_mo_vector.
    /// The one-electron integrals and scalar energy contains contributions from the
    /// doubly occupied orbitals specified by the core_mo_ vector.
    std::shared_ptr<ActiveSpaceIntegrals> as_ints_;

    /// User-provided options
    std::shared_ptr<ForteOptions> options_;

    /// A map of state symmetries to the associated ActiveSpaceMethod
    std::map<StateInfo, std::shared_ptr<ActiveSpaceMethod>> state_method_map_;

    /// Prints a summary of the energies with State info
    void print_energies(std::map<StateInfo, std::vector<double>>& energies);

    /// A map of state symmetries to vectors of computed energies under given state symmetry
    std::map<StateInfo, std::vector<double>> state_energies_map_;

    /// A map of state symmetries to the file name of wave function stored on disk
    std::map<StateInfo, std::string> state_filename_map_;

    /// Average spin multiplets for RDMs
    /// If true, the weight of a state will be averaged by its multiplicity.
    /// Moreover, all its ms components will be computed by the solver.
    bool ms_avg_;

    /// Compute the state-averaged reference when spin multiplets are also averaged
    RDMs compute_avg_rdms_ms_avg(const std::map<StateInfo, std::vector<double>>& state_weights_map,
                                 int max_rdm_level);

    /// Compute the state-averaged reference when spin multiplets are also averaged
    RDMs compute_avg_rdms(const std::map<StateInfo, std::vector<double>>& state_weights_map,
                          int max_rdm_level);

    /// A variable to control printing information
    int print_ = 1;

    /// The energy convergence criterion
    double e_convergence_ = 1.0e-10;

    /// The residual 2-norm convergence criterion
    double r_convergence_ = 1.0e-6;

    /// Read wave function from disk as initial guess
    bool read_initial_guess_;

    /// Pairs of state info and the contracted CI eigen vectors
    std::map<StateInfo, std::shared_ptr<psi::Matrix>>
        state_contracted_evecs_map_; // TODO move outside?
};                                   // namespace forte

/**
 * @brief Make an active space solver object.
 * @param type a string that specifies the type (e.g. "FCI", "ACI", ...)
 * @param state_nroots_map a map from state symmetry to the number of roots
 * @param scf_info information about a previous SCF computation
 * @param mo_space_info orbital space information
 * @param ints an integral object
 * @param options user-provided options
 * @return a unique pointer for the base class ActiveSpaceMethod
 */
std::unique_ptr<ActiveSpaceSolver> make_active_space_solver(
    const std::string& method, const std::map<StateInfo, size_t>& state_nroots_map,
    std::shared_ptr<SCFInfo> scf_info, std::shared_ptr<MOSpaceInfo> mo_space_info,
    std::shared_ptr<ActiveSpaceIntegrals> as_ints, std::shared_ptr<ForteOptions> options);

/**
 * @brief Convert a map of StateInfo to weight lists to a map of StateInfo to number of roots.
 * @param state_weights_map A map of StateInfo to weight lists
 * @return A map of StateInfo to number of states
 */
std::map<StateInfo, size_t>
to_state_nroots_map(const std::map<StateInfo, std::vector<double>>& state_weights_map);

/**
 * @brief Make a list of states and weights.
 * @param options user-provided options
 * @param mo_space_info orbital space information
 * @return a unique pointer to an ActiveSpaceSolver object
 */
std::map<StateInfo, std::vector<double>>
make_state_weights_map(std::shared_ptr<ForteOptions> options,
                       std::shared_ptr<forte::MOSpaceInfo> mo_space_info);

/**
 * @brief Compute the average energy for a set of states
 * @param state_energies_list a map of state -> energies
 * @param state_weight_list a map of state -> weights
 */
double
compute_average_state_energy(const std::map<StateInfo, std::vector<double>>& state_energies_map,
                             const std::map<StateInfo, std::vector<double>>& state_weight_map);

} // namespace forte

#endif // _active_space_solver_h_<|MERGE_RESOLUTION|>--- conflicted
+++ resolved
@@ -30,10 +30,6 @@
 #define _active_space_solver_h_
 
 #include <map>
-<<<<<<< HEAD
-=======
-#include <vector>
->>>>>>> 52328f0c
 #include <string>
 #include <vector>
 
