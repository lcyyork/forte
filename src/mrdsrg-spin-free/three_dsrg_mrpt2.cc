--- conflicted
+++ resolved
@@ -54,10 +54,7 @@
 #include "../blockedtensorfactory.h"
 #include "../fci/fci_solver.h"
 #include "../fci/fci_vector.h"
-<<<<<<< HEAD
 #include "../fci_mo.h"
-=======
->>>>>>> c390a064
 #include "three_dsrg_mrpt2.h"
 
 using namespace ambit;
@@ -104,10 +101,8 @@
         title_thread += " and " + std::to_string(nproc) + " Process";
     }
 
-<<<<<<< HEAD
-    print_method_banner(
-        {"DF/CD - Driven Similarity Renormalization Group MBPT2",
-         "Kevin Hannon and Chenyang (York) Li", title_thread});
+    print_method_banner({"DF/CD - Driven Similarity Renormalization Group MBPT2",
+                         "Kevin Hannon and Chenyang (York) Li", title_thread});
     outfile->Printf("\n    References:");
     outfile->Printf(
         "\n      u-DSRG-MRPT2:    J. Chem. Theory Comput. 2015, 11, 2097.");
@@ -116,10 +111,6 @@
     outfile->Printf(
         "\n      (pr-)DSRG-MRPT2: J. Chem. Phys. 2017, 146, 124132.");
     outfile->Printf("\n");
-=======
-    print_method_banner({"DF/CD - Driven Similarity Renormalization Group MBPT2",
-                         "Kevin Hannon and Chenyang (York) Li", title_thread});
->>>>>>> c390a064
 
     if (options_.get_bool("MEMORY_SUMMARY")) {
         BTF_->print_memory_info();
@@ -370,21 +361,10 @@
         }
     }
 
-<<<<<<< HEAD
     if (relaxRef) {
         if (my_proc == 0) {
-            Hbar1_ =
-                BTF_->build(tensor_type_, "One-body Hbar", spin_cases({"aa"}));
-            Hbar2_ = BTF_->build(tensor_type_, "Two-body Hbar",
-                                 spin_cases({"aaaa"}));
-
-=======
-        if (my_proc == 0)
             Hbar1_ = BTF_->build(tensor_type_, "One-body Hbar", spin_cases({"aa"}));
-        if (my_proc == 0)
             Hbar2_ = BTF_->build(tensor_type_, "Two-body Hbar", spin_cases({"aaaa"}));
-        if (my_proc == 0)
->>>>>>> c390a064
             Hbar1_["uv"] = F_["uv"];
             Hbar1_["UV"] = F_["UV"];
         }
@@ -1958,17 +1938,6 @@
 
             // aab
             temp = BTF_->build(tensor_type_, "temp", {"aaAaaA"});
-<<<<<<< HEAD
-            temp["uvWxyZ"] -= V_["uviy"] * T2_["iWxZ"]; //  aaAaaA from hole
-            temp["uvWxyZ"] -= V_["uWiZ"] * T2_["ivxy"]; //  aaAaaA from hole
-            temp["uvWxyZ"] +=
-                2.0 * V_["uWyI"] * T2_["vIxZ"]; //  aaAaaA from hole
-
-            temp["uvWxyZ"] += V_["aWxZ"] * T2_["uvay"]; //  aaAaaA from particle
-            temp["uvWxyZ"] -= V_["vaxy"] * T2_["uWaZ"]; //  aaAaaA from particle
-            temp["uvWxyZ"] -=
-                2.0 * V_["vAxZ"] * T2_["uWyA"]; //  aaAaaA from particle
-=======
             temp["uvWxyZ"] -= V_["uviy"] * T2_["iWxZ"];       //  aaAaaA from hole
             temp["uvWxyZ"] -= V_["uWiZ"] * T2_["ivxy"];       //  aaAaaA from hole
             temp["uvWxyZ"] += 2.0 * V_["uWyI"] * T2_["vIxZ"]; //  aaAaaA from hole
@@ -1976,24 +1945,12 @@
             temp["uvWxyZ"] += V_["aWxZ"] * T2_["uvay"];       //  aaAaaA from particle
             temp["uvWxyZ"] -= V_["vaxy"] * T2_["uWaZ"];       //  aaAaaA from particle
             temp["uvWxyZ"] -= 2.0 * V_["vAxZ"] * T2_["uWyA"]; //  aaAaaA from particle
->>>>>>> c390a064
 
             E += 0.50 * temp.block("aaAaaA")("uvWxyZ") *
                  reference_.L3aab()("xyZuvW");
 
             // abb
             temp = BTF_->build(tensor_type_, "temp", {"aAAaAA"});
-<<<<<<< HEAD
-            temp["uVWxYZ"] -= V_["VWIZ"] * T2_["uIxY"]; //  aAAaAA from hole
-            temp["uVWxYZ"] -= V_["uVxI"] * T2_["IWYZ"]; //  aAAaAA from hole
-            temp["uVWxYZ"] +=
-                2.0 * V_["uViZ"] * T2_["iWxY"]; //  aAAaAA from hole
-
-            temp["uVWxYZ"] += V_["uAxY"] * T2_["VWAZ"]; //  aAAaAA from particle
-            temp["uVWxYZ"] -= V_["WAYZ"] * T2_["uVxA"]; //  aAAaAA from particle
-            temp["uVWxYZ"] -=
-                2.0 * V_["aWxY"] * T2_["uVaZ"]; //  aAAaAA from particle
-=======
             temp["uVWxYZ"] -= V_["VWIZ"] * T2_["uIxY"];       //  aAAaAA from hole
             temp["uVWxYZ"] -= V_["uVxI"] * T2_["IWYZ"];       //  aAAaAA from hole
             temp["uVWxYZ"] += 2.0 * V_["uViZ"] * T2_["iWxY"]; //  aAAaAA from hole
@@ -2001,7 +1958,6 @@
             temp["uVWxYZ"] += V_["uAxY"] * T2_["VWAZ"];       //  aAAaAA from particle
             temp["uVWxYZ"] -= V_["WAYZ"] * T2_["uVxA"];       //  aAAaAA from particle
             temp["uVWxYZ"] -= 2.0 * V_["aWxY"] * T2_["uVaZ"]; //  aAAaAA from particle
->>>>>>> c390a064
 
             E += 0.50 * temp.block("aAAaAA")("uVWxYZ") *
                  reference_.L3abb()("xYZuVW");
@@ -2016,13 +1972,8 @@
              * temp tensor should also be written to files
             **/
 
-<<<<<<< HEAD
-            //            BlockedTensor Lambda3 = BTF_->build(tensor_type_,
-            //            "Lambda3_", spin_cases({"aaaaaa"}));
-=======
             //            BlockedTensor Lambda3 = BTF_->build(tensor_type_, "Lambda3_",
             //            spin_cases({"aaaaaa"}));
->>>>>>> c390a064
 
             //            ambit::Tensor Lambda3_aaa = Lambda3.block("aaaaaa");
             //            ambit::Tensor Lambda3_aaA = Lambda3.block("aaAaaA");
@@ -2042,79 +1993,6 @@
             //            Lambda3_aAA("pqrstu") = reference_.L3abb()("pqrstu");
             //            Lambda3_AAA("pqrstu") = reference_.L3bbb()("pqrstu");
             //            size_t size = Lambda3_aaa.data().size();
-<<<<<<< HEAD
-            //            std::string path =
-            //            PSIOManager::shared_object()->get_default_path();
-            //            FILE* fl3aaa = fopen((path +
-            //            "forte.l3aaa.bin").c_str(), "w+");
-            //            FILE* fl3aAA = fopen((path +
-            //            "forte.l3aAA.bin").c_str(), "w+");
-            //            FILE* fl3aaA = fopen((path +
-            //            "forte.l3aaA.bin").c_str(), "w+");
-            //            FILE* fl3AAA = fopen((path +
-            //            "forte.l3AAA.bin").c_str(), "w+");
-
-            //            fwrite(&Lambda3_aaa.data()[0], sizeof(double), size,
-            //            fl3aaa);
-            //            fwrite(&Lambda3_aAA.data()[0], sizeof(double), size,
-            //            fl3aAA);
-            //            fwrite(&Lambda3_aaA.data()[0], sizeof(double), size,
-            //            fl3aaA);
-            //            fwrite(&Lambda3_AAA.data()[0], sizeof(double), size,
-            //            fl3AAA);
-
-            //            temp["uvwxyz"] += V_["uviz"] * T2_["iwxy"];
-            //            temp["uvwxyz"] += V_["waxy"] * T2_["uvaz"]; //  aaaaaa
-            //            from particle
-            //            temp["UVWXYZ"] += V_["UVIZ"] * T2_["IWXY"]; //  AAAAAA
-            //            from hole
-            //            temp["UVWXYZ"] += V_["WAXY"] * T2_["UVAZ"]; //  AAAAAA
-            //            from particle
-            //            // E += 0.25 * temp["uvwxyz"] * Lambda3["xyzuvw"];
-            //            // E += 0.25 * temp["UVWXYZ"] * Lambda3["XYZUVW"];
-
-            //            temp["uvWxyZ"] -= V_["uviy"] * T2_["iWxZ"]; //  aaAaaA
-            //            from hole
-            //            temp["uvWxyZ"] -= V_["uWiZ"] * T2_["ivxy"]; //  aaAaaA
-            //            from hole
-            //            temp["uvWxyZ"] += V_["uWyI"] * T2_["vIxZ"]; //  aaAaaA
-            //            from hole
-            //            temp["uvWxyZ"] += V_["uWyI"] * T2_["vIxZ"]; //  aaAaaA
-            //            from hole
-
-            //            temp["uvWxyZ"] += V_["aWxZ"] * T2_["uvay"]; //  aaAaaA
-            //            from particle
-            //            temp["uvWxyZ"] -= V_["vaxy"] * T2_["uWaZ"]; //  aaAaaA
-            //            from particle
-            //            temp["uvWxyZ"] -= V_["vAxZ"] * T2_["uWyA"]; //  aaAaaA
-            //            from particle
-            //            temp["uvWxyZ"] -= V_["vAxZ"] * T2_["uWyA"]; //  aaAaaA
-            //            from particle
-
-            //            E += 0.50 * temp["uvWxyZ"] * Lambda3["xyZuvW"];
-
-            //            temp["uVWxYZ"] -= V_["VWIZ"] * T2_["uIxY"]; //  aAAaAA
-            //            from hole
-            //            temp["uVWxYZ"] -= V_["uVxI"] * T2_["IWYZ"]; //  aAAaAA
-            //            from hole
-            //            temp["uVWxYZ"] += V_["uViZ"] * T2_["iWxY"]; //  aAAaAA
-            //            from hole
-            //            temp["uVWxYZ"] += V_["uViZ"] * T2_["iWxY"]; //  aAAaAA
-            //            from hole
-
-            //            temp["uVWxYZ"] += V_["uAxY"] * T2_["VWAZ"]; //  aAAaAA
-            //            from particle
-            //            temp["uVWxYZ"] -= V_["WAYZ"] * T2_["uVxA"]; //  aAAaAA
-            //            from particle
-            //            temp["uVWxYZ"] -= V_["aWxY"] * T2_["uVaZ"]; //  aAAaAA
-            //            from particle
-            //            temp["uVWxYZ"] -= V_["aWxY"] * T2_["uVaZ"]; //  aAAaAA
-            //            from particle
-
-            //            // E += 0.5 * temp["uVWxYZ"] * Lambda3["xYZuVW"];
-            //            double Econtrib = 0.5 * temp["uVWxYZ"] *
-            //            Lambda3["xYZuVW"];
-=======
             //            std::string path = PSIOManager::shared_object()->get_default_path();
             //            FILE* fl3aaa = fopen((path + "forte.l3aaa.bin").c_str(), "w+");
             //            FILE* fl3aAA = fopen((path + "forte.l3aAA.bin").c_str(), "w+");
@@ -2157,7 +2035,6 @@
 
             //            // E += 0.5 * temp["uVWxYZ"] * Lambda3["xYZuVW"];
             //            double Econtrib = 0.5 * temp["uVWxYZ"] * Lambda3["xYZuVW"];
->>>>>>> c390a064
             //            outfile->Printf("\n  Econtrib: %8.8f", Econtrib);
             //            outfile->Printf("\n  L3aAANorm: %8.8f",
             //                            Lambda3.block("aAAaAA").norm(2.0) *
@@ -2166,20 +2043,10 @@
             //                            temp.block("aAAaAA").norm(2.0) *
             //                                temp.block("aAAaAA").norm(2.0));
             //            ambit::Tensor temp_uVWz = ambit::Tensor::build(
-<<<<<<< HEAD
-            //                tensor_type_, "VWxz", {active_, active_, active_,
-            //                active_});
-            //            std::vector<double>& temp_uVWz_data =
-            //            temp.block("aAAaAA").data();
-            //            ambit::Tensor L3_ZuVW = ambit::Tensor::build(
-            //                tensor_type_, "L3Slice", {active_, active_,
-            //                active_, active_});
-=======
             //                tensor_type_, "VWxz", {active_, active_, active_, active_});
             //            std::vector<double>& temp_uVWz_data = temp.block("aAAaAA").data();
             //            ambit::Tensor L3_ZuVW = ambit::Tensor::build(
             //                tensor_type_, "L3Slice", {active_, active_, active_, active_});
->>>>>>> c390a064
             //            size_t active2 = active_ * active_;
             //            size_t active3 = active2 * active_;
             //            size_t active4 = active3 * active_;
@@ -2191,20 +2058,6 @@
             //                for (size_t y = 0; y < active_; y++) {
 
             //                    BlockedTensor V_wa =
-<<<<<<< HEAD
-            //                        BTF_->build(tensor_type_, "V_wa", {"ah",
-            //                        "AH"}, true);
-            //                    BlockedTensor T_iw =
-            //                        BTF_->build(tensor_type_, "T_iw", {"ha",
-            //                        "HA"}, true);
-
-            //                    BlockedTensor temp_uvwz =
-            //                        BTF_->build(tensor_type_, "T_uvwz",
-            //                        {"AAAA", "aaaa"});
-            //                    BlockedTensor L3_zuvw =
-            //                        BTF_->build(tensor_type_, "L3_zuvw",
-            //                        {"AAAA", "aaaa"});
-=======
             //                        BTF_->build(tensor_type_, "V_wa", {"ah", "AH"}, true);
             //                    BlockedTensor T_iw =
             //                        BTF_->build(tensor_type_, "T_iw", {"ha", "HA"}, true);
@@ -2213,35 +2066,11 @@
             //                        BTF_->build(tensor_type_, "T_uvwz", {"AAAA", "aaaa"});
             //                    BlockedTensor L3_zuvw =
             //                        BTF_->build(tensor_type_, "L3_zuvw", {"AAAA", "aaaa"});
->>>>>>> c390a064
             //                    temp_uvwz["uvwz"] += V_["uviz"] * T_iw["iw"];
             //                    temp_uvwz["uvwz"] += V_wa["wa"] * T2_["uvaz"];
             //                    temp_uvwz["UVWZ"] += T_iw["IW"] * V_["UVIZ"];
             //                    temp_uvwz["uvwz"] += V_wa["WA"] * T2_["UVAZ"];
 
-<<<<<<< HEAD
-            //                    fseek(fl3aaa, (x * active5 + y * active4) *
-            //                    sizeof(double),
-            //                          SEEK_SET);
-            //                    fread(&(L3_zuvw.block("aaaa").data()[0]),
-            //                    sizeof(double),
-            //                          active4, fl3aaa);
-            //                    fseek(fl3AAA, (x * active5 + y * active4) *
-            //                    sizeof(double),
-            //                          SEEK_SET);
-            //                    fread(&(L3_zuvw.block("AAAA").data()[0]),
-            //                    sizeof(double),
-            //                          active4, fl3AAA);
-            //                    E += 0.25 * temp_uvwz["uvwz"] *
-            //                    L3_zuvw["zuvw"];
-            //                    E += 0.25 * temp_uvwz["UVWZ"] *
-            //                    L3_zuvw["ZUVW"];
-            //                }
-            //            }
-            //            outfile->Printf("\n  Econtrib2: %8.8f", Econtrib2);
-            //            outfile->Printf("\n  Temp: %8.8f Cumulant: %8.8f",
-            //            normTemp,
-=======
             //                    fseek(fl3aaa, (x * active5 + y * active4) * sizeof(double),
             //                          SEEK_SET);
             //                    fread(&(L3_zuvw.block("aaaa").data()[0]), sizeof(double),
@@ -2256,7 +2085,6 @@
             //            }
             //            outfile->Printf("\n  Econtrib2: %8.8f", Econtrib2);
             //            outfile->Printf("\n  Temp: %8.8f Cumulant: %8.8f", normTemp,
->>>>>>> c390a064
             //                            normCumulant);
         }
     }
@@ -3636,7 +3464,6 @@
 
     std::vector<double> E_relaxes = relaxed_energy();
 
-<<<<<<< HEAD
     if (options_["AVG_STATE"].size() == 0) {
         double Erelax = E_relaxes[0];
 
@@ -3694,59 +3521,6 @@
     // setup FCIIntegrals manually
     std::shared_ptr<FCIIntegrals> fci_ints =
         std::make_shared<FCIIntegrals>(ints_, aactv_mos_, acore_mos_);
-=======
-    // printing
-    print_h2("DSRG-MRPT2 Energy Summary");
-    outfile->Printf("\n    %-37s = %22.15f", "DSRG-MRPT2 Total Energy (fixed)  ", Hbar0_ + Eref_);
-    outfile->Printf("\n    %-37s = %22.15f", "DSRG-MRPT2 Total Energy (relaxed)", E_relax);
-}
-
-double THREE_DSRG_MRPT2::relaxed_energy() {
-    // setup for FCISolver
-    std::vector<size_t> rdocc = mo_space_info_->get_corr_abs_mo("RESTRICTED_DOCC");
-    std::vector<size_t> active = mo_space_info_->get_corr_abs_mo("ACTIVE");
-    Dimension active_dim = mo_space_info_->get_dimension("ACTIVE");
-    int charge = Process::environment.molecule()->molecular_charge();
-    if (options_["CHARGE"].has_changed()) {
-        charge = options_.get_int("CHARGE");
-    }
-    auto nelec = 0;
-    int natom = Process::environment.molecule()->natom();
-    for (int i = 0; i < natom; ++i) {
-        nelec += Process::environment.molecule()->fZ(i);
-    }
-    nelec -= charge;
-    int multi = Process::environment.molecule()->multiplicity();
-    if (options_["MULTIPLICITY"].has_changed()) {
-        multi = options_.get_int("MULTIPLICITY");
-    }
-    int twice_ms = (multi + 1) % 2;
-    if (options_["MS"].has_changed()) {
-        twice_ms = std::round(2.0 * options_.get_double("MS"));
-    }
-    auto nelec_actv = nelec - 2 * mo_space_info_->size("FROZEN_DOCC") - 2 * acore_mos_.size();
-    auto na = (nelec_actv + twice_ms) / 2;
-    auto nb = nelec_actv - na;
-
-    // reference relaxation
-    double Erelax = 0.0;
-
-    // diagonalize the Hamiltonian
-    FCISolver fcisolver(active_dim, acore_mos_, aactv_mos_, na, nb, multi,
-                        options_.get_int("ROOT_SYM"), ints_, mo_space_info_,
-                        options_.get_int("NTRIAL_PER_ROOT"), print_, options_);
-    fcisolver.set_max_rdm_level(1);
-    fcisolver.set_nroot(options_.get_int("NROOT"));
-    fcisolver.set_root(options_.get_int("ROOT"));
-    fcisolver.set_test_rdms(options_.get_bool("FCI_TEST_RDMS"));
-    fcisolver.set_fci_iterations(options_.get_int("FCI_MAXITER"));
-    fcisolver.set_collapse_per_root(options_.get_int("DL_COLLAPSE_PER_ROOT"));
-    fcisolver.set_subspace_per_root(options_.get_int("DL_SUBSPACE_PER_ROOT"));
-    fcisolver.set_print_no(false);
-
-    std::shared_ptr<FCIIntegrals> fci_ints = std::make_shared<FCIIntegrals>(ints_, active, rdocc);
-    fcisolver.use_user_integrals_and_restricted_docc(true);
->>>>>>> c390a064
     fci_ints->set_active_integrals(Hbar2_.block("aaaa"), Hbar2_.block("aAaA"),
                                    Hbar2_.block("AAAA"));
     fci_ints->set_restricted_one_body_operator(aone_eff_, bone_eff_);
