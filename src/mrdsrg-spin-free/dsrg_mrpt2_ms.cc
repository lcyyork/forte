/*
 * @BEGIN LICENSE
 *
 * Forte: an open-source plugin to Psi4 (https://github.com/psi4/psi4)
 * that implements a variety of quantum chemistry methods for strongly
 * correlated electrons.
 *
 * Copyright (c) 2012-2017 by its authors (see COPYING, COPYING.LESSER, AUTHORS).
 *
 * The copyrights for code used from other parties are included in
 * the corresponding files.
 *
 * This program is free software: you can redistribute it and/or modify
 * it under the terms of the GNU Lesser General Public License as published by
 * the Free Software Foundation, either version 3 of the License, or
 * (at your option) any later version.
 *
 * This program is distributed in the hope that it will be useful,
 * but WITHOUT ANY WARRANTY; without even the implied warranty of
 * MERCHANTABILITY or FITNESS FOR A PARTICULAR PURPOSE.  See the
 * GNU Lesser General Public License for more details.
 *
 * You should have received a copy of the GNU Lesser General Public License
 * along with this program.  If not, see http://www.gnu.org/licenses/.
 *
 * @END LICENSE
 */

#include "../ci_rdms.h"
#include "../fci/fci_solver.h"
#include "../fci_mo.h"
#include "dsrg_mrpt2.h"

namespace psi {
namespace forte {

double DSRG_MRPT2::compute_energy_multi_state() {
    // throw a waring if states with different symmetry
    int nentry = eigens_.size();
    if (nentry > 1) {
        outfile->Printf("\n\n  Warning: States with different symmetry are "
                        "found in the list of AVG_STATES.");
        outfile->Printf("\n             Each symmetry will be considered separately here.");
    }

    // get character table
    CharacterTable ct = Process::environment.molecule()->point_group()->char_table();
    std::vector<std::string> irrep_symbol;
    for (int h = 0; h < this->nirrep(); ++h) {
        irrep_symbol.push_back(std::string(ct.gamma(h).symbol()));
    }

    // multi-state calculation
    std::vector<std::vector<double>> Edsrg_ms;
    std::string dsrg_multi_state = options_.get_str("DSRG_MULTI_STATE");

    if (dsrg_multi_state.find("SA") != std::string::npos) {
        Edsrg_ms = compute_energy_sa();
    } else {
        Edsrg_ms = compute_energy_xms();
    }

    // energy summuary
    print_h2("Multi-State DSRG-MRPT2 Energy Summary");

    outfile->Printf("\n    Multi.  Irrep.  No.    DSRG-MRPT2 Energy");
    std::string dash(41, '-');
    outfile->Printf("\n    %s", dash.c_str());

    for (int n = 0; n < nentry; ++n) {
        int irrep = options_["AVG_STATE"][n][0].to_integer();
        int multi = options_["AVG_STATE"][n][1].to_integer();
        int nstates = options_["AVG_STATE"][n][2].to_integer();

        for (int i = 0; i < nstates; ++i) {
            outfile->Printf("\n     %3d     %3s    %2d   %20.12f", multi,
                            irrep_symbol[irrep].c_str(), i, Edsrg_ms[n][i]);
        }
        outfile->Printf("\n    %s", dash.c_str());
    }

    Process::environment.globals["CURRENT ENERGY"] = Edsrg_ms[0][0];
    return Edsrg_ms[0][0];
}

std::vector<std::vector<double>> DSRG_MRPT2::compute_energy_sa() {
    // compute DSRG-MRPT2 energy using SA densities
    compute_energy();

    // transfer integrals
    transfer_integrals();

    // get character table
    CharacterTable ct = Process::environment.molecule()->point_group()->char_table();
    std::vector<std::string> irrep_symbol;
    for (int h = 0; h < this->nirrep(); ++h) {
        irrep_symbol.push_back(std::string(ct.gamma(h).symbol()));
    }

    // multiplicity table
    std::vector<std::string> multi_label{
        "Singlet", "Doublet", "Triplet", "Quartet", "Quintet", "Sextet", "Septet", "Octet",
        "Nonet",   "Decaet",  "11-et",   "12-et",   "13-et",   "14-et",  "15-et",  "16-et",
        "17-et",   "18-et",   "19-et",   "20-et",   "21-et",   "22-et",  "23-et",  "24-et"};

    // size of 1rdm and 2rdm
    size_t na = mo_space_info_->size("ACTIVE");
    size_t nele1 = na * na;
    size_t nele2 = nele1 * nele1;
    size_t nele3 = nele1 * nele2;

    // prepare FCI integrals
    std::shared_ptr<FCIIntegrals> fci_ints =
        std::make_shared<FCIIntegrals>(ints_, aactv_mos_, acore_mos_);
    fci_ints->set_active_integrals(Hbar2_.block("aaaa"), Hbar2_.block("aAaA"),
                                   Hbar2_.block("AAAA"));
    fci_ints->compute_restricted_one_body_operator();

    // get effective one-electron integral (DSRG transformed)
    BlockedTensor oei = BTF_->build(tensor_type_, "temp1", spin_cases({"aa"}));
    oei.block("aa").data() = fci_ints->oei_a_vector();
    oei.block("AA").data() = fci_ints->oei_b_vector();

    // get nuclear repulsion energy
    std::shared_ptr<Molecule> molecule = Process::environment.molecule();
    double Enuc = molecule->nuclear_repulsion_energy();

    // loop over entries of AVG_STATE
    int nentry = eigens_.size();
    std::vector<std::vector<double>> Edsrg_sa(nentry, std::vector<double>());

<<<<<<< HEAD
    // call FCI_MO if SA_FULL and CAS_TYPE == CAS
    if(options_.get_str("DSRG_MULTI_STATE") == "SA_FULL" &&
            options_.get_str("CAS_TYPE") == "CAS") {
        FCI_MO fci_mo(reference_wavefunction_, options_, ints_, mo_space_info_);
        fci_mo.set_form_Fock(false);
        fci_mo.compute_energy();
        auto eigens = fci_mo.eigens();
        for (int n = 0; n < nentry; ++n) {
            auto eigen = eigens[n];
            int ni = eigen.size();
            for (int i = 0; i < ni; ++i) {
                Edsrg_sa[n].push_back(eigen[i].second);
            }
        }
    } else {
=======
    for (int n = 0; n < nentry; ++n) {
        int irrep = options_["AVG_STATE"][n][0].to_integer();
        int multi = options_["AVG_STATE"][n][1].to_integer();
        int nstates = options_["AVG_STATE"][n][2].to_integer();
        std::vector<psi::forte::STLBitsetDeterminant> p_space = p_spaces_[n];

        // print current symmetry
        std::stringstream ss;
        ss << "Diagonalize Effective Hamiltonian (" << multi_label[multi - 1] << " "
           << irrep_symbol[irrep] << ")";
        print_h2(ss.str());

        // diagonalize which the second-order effective Hamiltonian
        // FULL: CASCI using determinants
        // AVG_STATES: H_AB = <A|H|B> where A and B are SA-CAS states
        if (options_.get_str("DSRG_MULTI_STATE") == "SA_FULL") {

            outfile->Printf("\n    Use string FCI code.");

            // prepare FCISolver
            int charge = Process::environment.molecule()->molecular_charge();
            if (options_["CHARGE"].has_changed()) {
                charge = options_.get_int("CHARGE");
            }
            auto nelec = 0;
            int natom = Process::environment.molecule()->natom();
            for (int i = 0; i < natom; ++i) {
                nelec += Process::environment.molecule()->fZ(i);
            }
            nelec -= charge;
            int ms = (multi + 1) % 2;
            auto nelec_actv =
                nelec - 2 * mo_space_info_->size("FROZEN_DOCC") - 2 * acore_mos_.size();
            auto na = (nelec_actv + ms) / 2;
            auto nb = nelec_actv - na;

            Dimension active_dim = mo_space_info_->get_dimension("ACTIVE");
            int ntrial_per_root = options_.get_int("NTRIAL_PER_ROOT");

            FCISolver fcisolver(active_dim, acore_mos_, aactv_mos_, na, nb, multi, irrep, ints_,
                                mo_space_info_, ntrial_per_root, print_, options_);
            fcisolver.set_max_rdm_level(1);
            fcisolver.set_nroot(nstates);
            fcisolver.set_root(nstates - 1);
            fcisolver.set_fci_iterations(options_.get_int("FCI_MAXITER"));
            fcisolver.set_collapse_per_root(options_.get_int("DL_COLLAPSE_PER_ROOT"));
            fcisolver.set_subspace_per_root(options_.get_int("DL_SUBSPACE_PER_ROOT"));

            // compute energy and fill in results
            fcisolver.compute_energy();
            SharedVector Ems = fcisolver.eigen_vals();
            for (int i = 0; i < nstates; ++i) {
                Edsrg_sa[n].push_back(Ems->get(i) + Enuc);
            }

        } else {

            outfile->Printf("\n    Use the sub-space of CASCI.");
>>>>>>> c390a064

        for (int n = 0; n < nentry; ++n) {
            int irrep = options_["AVG_STATE"][n][0].to_integer();
            int multi = options_["AVG_STATE"][n][1].to_integer();
            int nstates = options_["AVG_STATE"][n][2].to_integer();
            std::vector<psi::forte::STLBitsetDeterminant> p_space = p_spaces_[n];

            // print current symmetry
            std::stringstream ss;
            ss << "Diagonalize Effective Hamiltonian (" << multi_label[multi - 1]
               << " " << irrep_symbol[irrep] << ")";
            print_h2(ss.str());

            // diagonalize which the second-order effective Hamiltonian
            // FULL: CASCI using determinants
            // AVG_STATES: H_AB = <A|H|B> where A and B are SA-CAS states
            if (options_.get_str("DSRG_MULTI_STATE") == "SA_FULL") {

                outfile->Printf("\n    Use string FCI code.");

                // prepare FCISolver
                int charge = Process::environment.molecule()->molecular_charge();
                if (options_["CHARGE"].has_changed()) {
                    charge = options_.get_int("CHARGE");
                }
                auto nelec = 0;
                int natom = Process::environment.molecule()->natom();
                for (int i = 0; i < natom; ++i) {
                    nelec += Process::environment.molecule()->fZ(i);
                }
                nelec -= charge;
                int ms = (multi + 1) % 2;
                auto nelec_actv = nelec - 2 * mo_space_info_->size("FROZEN_DOCC") -
                        2 * acore_mos_.size();
                auto na = (nelec_actv + ms) / 2;
                auto nb = nelec_actv - na;

                Dimension active_dim = mo_space_info_->get_dimension("ACTIVE");
                int ntrial_per_root = options_.get_int("NTRIAL_PER_ROOT");

                FCISolver fcisolver(active_dim, acore_mos_, aactv_mos_, na, nb,
                                    multi, irrep, ints_, mo_space_info_,
                                    ntrial_per_root, print_, options_);
                fcisolver.set_max_rdm_level(1);
                fcisolver.set_nroot(nstates);
                fcisolver.set_root(nstates - 1);
                fcisolver.set_fci_iterations(options_.get_int("FCI_MAXITER"));
                fcisolver.set_collapse_per_root(
                            options_.get_int("DL_COLLAPSE_PER_ROOT"));
                fcisolver.set_subspace_per_root(
                            options_.get_int("DL_SUBSPACE_PER_ROOT"));

                // compute energy and fill in results
                fcisolver.compute_energy();
                SharedVector Ems = fcisolver.eigen_vals();
                for (int i = 0; i < nstates; ++i) {
                    Edsrg_sa[n].push_back(Ems->get(i) + Enuc);
                }

<<<<<<< HEAD
            } else {
=======
            SharedMatrix Heff(new Matrix(
                "Heff " + multi_label[multi - 1] + " " + irrep_symbol[irrep], nstates, nstates));
            for (int A = 0; A < nstates; ++A) {
                for (int B = A; B < nstates; ++B) {
>>>>>>> c390a064

                outfile->Printf("\n    Use the sub-space of CASCI.");

                int dim = (eigens_[n][0].first)->dim();
                size_t eigen_size = eigens_[n].size();
                SharedMatrix evecs(new Matrix("evecs", dim, eigen_size));
                for (int i = 0; i < eigen_size; ++i) {
                    evecs->set_column(0, i, (eigens_[n][i]).first);
                }

<<<<<<< HEAD
                SharedMatrix Heff(new Matrix("Heff " + multi_label[multi - 1] +
                                  " " + irrep_symbol[irrep],
                                  nstates, nstates));
                for (int A = 0; A < nstates; ++A) {
                    for (int B = A; B < nstates; ++B) {

                        // compute rdms
                        CI_RDMS ci_rdms(options_, fci_ints, p_space, evecs, A, B);
                        ci_rdms.set_symmetry(irrep);

                        std::vector<double> opdm_a(nele1, 0.0);
                        std::vector<double> opdm_b(nele1, 0.0);
                        ci_rdms.compute_1rdm(opdm_a, opdm_b);

                        std::vector<double> tpdm_aa(nele2, 0.0);
                        std::vector<double> tpdm_ab(nele2, 0.0);
                        std::vector<double> tpdm_bb(nele2, 0.0);
                        ci_rdms.compute_2rdm(tpdm_aa, tpdm_ab, tpdm_bb);

                        // put rdms in tensor format
                        BlockedTensor D1 = BTF_->build(tensor_type_, "D1",
                                                       spin_cases({"aa"}), true);
                        D1.block("aa").data() = opdm_a;
                        D1.block("AA").data() = opdm_b;

                        BlockedTensor D2 = BTF_->build(tensor_type_, "D2",
                                                       spin_cases({"aaaa"}), true);
                        D2.block("aaaa").data() = tpdm_aa;
                        D2.block("aAaA").data() = tpdm_ab;
                        D2.block("AAAA").data() = tpdm_bb;

                        double H_AB = 0.0;
                        H_AB += oei["uv"] * D1["uv"];
                        H_AB += oei["UV"] * D1["UV"];

                        if (!options_.get_bool("FORM_HBAR3")) {
                            H_AB += 0.25 * Hbar2_["uvxy"] * D2["xyuv"];
                            H_AB += 0.25 * Hbar2_["UVXY"] * D2["XYUV"];
                            H_AB += Hbar2_["uVxY"] * D2["xYuV"];
                        } else {
                            BlockedTensor temp2 = BTF_->build(
                                        tensor_type_, "temp2", spin_cases({"aaaa"}), true);
                            temp2.iterate([&](const std::vector<size_t>& i,
                                          const std::vector<SpinType>& spin,
                                          double& value) {
                                if ((spin[0] == AlphaSpin) &&
                                        (spin[1] == AlphaSpin)) {
                                    value = ints_->aptei_aa(i[0], i[1], i[2], i[3]);
                                } else if ((spin[0] == AlphaSpin) &&
                                           (spin[1] == BetaSpin)) {
                                    value = ints_->aptei_ab(i[0], i[1], i[2], i[3]);
                                } else if ((spin[0] == BetaSpin) &&
                                           (spin[1] == BetaSpin)) {
                                    value = ints_->aptei_bb(i[0], i[1], i[2], i[3]);
                                }
                            });

                            H_AB += 0.25 * temp2["uvxy"] * D2["xyuv"];
                            H_AB += 0.25 * temp2["UVXY"] * D2["XYUV"];
                            H_AB += temp2["uVxY"] * D2["xYuV"];

                            // 3-RDM
                            std::vector<double> tpdm_aaa(nele3, 0.0);
                            std::vector<double> tpdm_aab(nele3, 0.0);
                            std::vector<double> tpdm_abb(nele3, 0.0);
                            std::vector<double> tpdm_bbb(nele3, 0.0);
                            ci_rdms.compute_3rdm(tpdm_aaa, tpdm_aab, tpdm_abb,
                                                 tpdm_bbb);

                            BlockedTensor D3 = BTF_->build(
                                        tensor_type_, "D3", spin_cases({"aaaaaa"}), true);
                            D3.block("aaaaaa").data() = tpdm_aaa;
                            D3.block("aaAaaA").data() = tpdm_aab;
                            D3.block("aAAaAA").data() = tpdm_abb;
                            D3.block("AAAAAA").data() = tpdm_bbb;

                            H_AB += (1.0 / 36) * Hbar3_["xyzuvw"] * D3["uvwxyz"];
                            H_AB += (1.0 / 36) * Hbar3_["XYZUVW"] * D3["UVWXYZ"];
                            H_AB += 0.25 * Hbar3_["xyZuvW"] * D3["uvWxyZ"];
                            H_AB += 0.25 * Hbar3_["xYZuVW"] * D3["uVWxYZ"];
                        }

                        if (A == B) {
                            H_AB += ints_->frozen_core_energy() +
                                    fci_ints->scalar_energy() + Enuc;
                            Heff->set(A, B, H_AB);
                        } else {
                            Heff->set(A, B, H_AB);
                            Heff->set(B, A, H_AB);
                        }
=======
                    std::vector<double> tpdm_aa(nele2, 0.0);
                    std::vector<double> tpdm_ab(nele2, 0.0);
                    std::vector<double> tpdm_bb(nele2, 0.0);
                    ci_rdms.compute_2rdm(tpdm_aa, tpdm_ab, tpdm_bb);

                    // put rdms in tensor format
                    BlockedTensor D1 = BTF_->build(tensor_type_, "D1", spin_cases({"aa"}), true);
                    D1.block("aa").data() = opdm_a;
                    D1.block("AA").data() = opdm_b;

                    BlockedTensor D2 = BTF_->build(tensor_type_, "D2", spin_cases({"aaaa"}), true);
                    D2.block("aaaa").data() = tpdm_aa;
                    D2.block("aAaA").data() = tpdm_ab;
                    D2.block("AAAA").data() = tpdm_bb;

                    double H_AB = 0.0;
                    H_AB += oei["uv"] * D1["uv"];
                    H_AB += oei["UV"] * D1["UV"];

                    if (!options_.get_bool("FORM_HBAR3")) {
                        H_AB += 0.25 * Hbar2_["uvxy"] * D2["xyuv"];
                        H_AB += 0.25 * Hbar2_["UVXY"] * D2["XYUV"];
                        H_AB += Hbar2_["uVxY"] * D2["xYuV"];
                    } else {
                        BlockedTensor temp2 =
                            BTF_->build(tensor_type_, "temp2", spin_cases({"aaaa"}), true);
                        temp2.iterate([&](const std::vector<size_t>& i,
                                          const std::vector<SpinType>& spin, double& value) {
                            if ((spin[0] == AlphaSpin) && (spin[1] == AlphaSpin)) {
                                value = ints_->aptei_aa(i[0], i[1], i[2], i[3]);
                            } else if ((spin[0] == AlphaSpin) && (spin[1] == BetaSpin)) {
                                value = ints_->aptei_ab(i[0], i[1], i[2], i[3]);
                            } else if ((spin[0] == BetaSpin) && (spin[1] == BetaSpin)) {
                                value = ints_->aptei_bb(i[0], i[1], i[2], i[3]);
                            }
                        });

                        H_AB += 0.25 * temp2["uvxy"] * D2["xyuv"];
                        H_AB += 0.25 * temp2["UVXY"] * D2["XYUV"];
                        H_AB += temp2["uVxY"] * D2["xYuV"];

                        // 3-RDM
                        std::vector<double> tpdm_aaa(nele3, 0.0);
                        std::vector<double> tpdm_aab(nele3, 0.0);
                        std::vector<double> tpdm_abb(nele3, 0.0);
                        std::vector<double> tpdm_bbb(nele3, 0.0);
                        ci_rdms.compute_3rdm(tpdm_aaa, tpdm_aab, tpdm_abb, tpdm_bbb);

                        BlockedTensor D3 =
                            BTF_->build(tensor_type_, "D3", spin_cases({"aaaaaa"}), true);
                        D3.block("aaaaaa").data() = tpdm_aaa;
                        D3.block("aaAaaA").data() = tpdm_aab;
                        D3.block("aAAaAA").data() = tpdm_abb;
                        D3.block("AAAAAA").data() = tpdm_bbb;

                        H_AB += (1.0 / 36) * Hbar3_["xyzuvw"] * D3["uvwxyz"];
                        H_AB += (1.0 / 36) * Hbar3_["XYZUVW"] * D3["UVWXYZ"];
                        H_AB += 0.25 * Hbar3_["xyZuvW"] * D3["uvWxyZ"];
                        H_AB += 0.25 * Hbar3_["xYZuVW"] * D3["uVWxYZ"];
                    }

                    if (A == B) {
                        H_AB += ints_->frozen_core_energy() + fci_ints->scalar_energy() + Enuc;
                        Heff->set(A, B, H_AB);
                    } else {
                        Heff->set(A, B, H_AB);
                        Heff->set(B, A, H_AB);
>>>>>>> c390a064
                    }
                } // end forming effective Hamiltonian

                print_h2("Effective Hamiltonian Summary");
                outfile->Printf("\n");
                Heff->print();
                SharedMatrix U(new Matrix("U of Heff", nstates, nstates));
                SharedVector Ems(new Vector("MS Energies", nstates));
                Heff->diagonalize(U, Ems);
                U->eivprint(Ems);

                // fill in Edsrg_sa
                for (int i = 0; i < nstates; ++i) {
                    Edsrg_sa[n].push_back(Ems->get(i));
                }
            } // end if DSRG_AVG_DIAG

        } // end looping averaged states
    }

    return Edsrg_sa;
}

std::vector<std::vector<double>> DSRG_MRPT2::compute_energy_xms() {
    // get character table
    CharacterTable ct = Process::environment.molecule()->point_group()->char_table();
    std::vector<std::string> irrep_symbol;
    for (int h = 0; h < this->nirrep(); ++h) {
        irrep_symbol.push_back(std::string(ct.gamma(h).symbol()));
    }

    // multiplicity table
    std::vector<std::string> multi_label{
        "Singlet", "Doublet", "Triplet", "Quartet", "Quintet", "Sextet", "Septet", "Octet",
        "Nonet",   "Decaet",  "11-et",   "12-et",   "13-et",   "14-et",  "15-et",  "16-et",
        "17-et",   "18-et",   "19-et",   "20-et",   "21-et",   "22-et",  "23-et",  "24-et"};

    // prepare FCI integrals
    std::shared_ptr<FCIIntegrals> fci_ints =
        std::make_shared<FCIIntegrals>(ints_, aactv_mos_, acore_mos_);
    //    ambit::Tensor actv_aa = ints_->aptei_aa_block(aactv_mos_, aactv_mos_,
    //    aactv_mos_, aactv_mos_);
    //    ambit::Tensor actv_ab = ints_->aptei_ab_block(aactv_mos_, aactv_mos_,
    //    aactv_mos_, aactv_mos_);
    //    ambit::Tensor actv_bb = ints_->aptei_bb_block(aactv_mos_, aactv_mos_,
    //    aactv_mos_, aactv_mos_);
    //    fci_ints->set_active_integrals(actv_aa, actv_ab, actv_bb);
    //    fci_ints->compute_restricted_one_body_operator();

    // allocate space for one-electron integrals
    Hoei_ = BTF_->build(tensor_type_, "OEI", spin_cases({"ph", "cc"}));

    // obtain zeroth-order states
    int nentry = eigens_.size();
    std::vector<std::vector<double>> Edsrg_ms(nentry, std::vector<double>());

    for (int n = 0; n < nentry; ++n) {
        int irrep = options_["AVG_STATE"][n][0].to_integer();
        int multi = options_["AVG_STATE"][n][1].to_integer();
        int nstates = eigens_[n].size();
        std::vector<psi::forte::STLBitsetDeterminant> p_space = p_spaces_[n];

        // print current status
        std::stringstream ss;
        ss << multi_label[multi - 1] << " " << irrep_symbol[irrep];
        print_h2("Build Effective Hamiltonian (" + ss.str() + ")");
        outfile->Printf("\n");

        // fill in ci vectors
        int dim = (eigens_[n][0].first)->dim();
        SharedMatrix civecs(new Matrix("ci vecs", dim, nstates));
        for (int i = 0; i < nstates; ++i) {
            civecs->set_column(0, i, (eigens_[n][i]).first);
        }

        // XMS rotaion if needed
        if (options_.get_str("DSRG_MULTI_STATE") == "XMS") {
            if (nentry > 1) {
                // recompute state-averaged density
                outfile->Printf("\n    Recompute SA density matrix of %s with "
                                "equal weights.",
                                ss.str().c_str());
                size_t na = aactv_mos_.size();
                size_t na2 = na * na;
                vector<double> sa_opdm_a(na2, 0.0);
                vector<double> sa_opdm_b(na2, 0.0);

                for (int M = 0; M < nstates; ++M) {
                    CI_RDMS ci_rdms(options_, fci_ints, p_space, civecs, M, M);
                    ci_rdms.set_symmetry(irrep);
                    vector<double> opdm_a(na2, 0.0);
                    vector<double> opdm_b(na2, 0.0);
                    ci_rdms.compute_1rdm(opdm_a, opdm_b);

                    std::transform(sa_opdm_a.begin(), sa_opdm_a.end(), opdm_a.begin(),
                                   sa_opdm_a.begin(), std::plus<double>());
                    std::transform(sa_opdm_b.begin(), sa_opdm_b.end(), opdm_b.begin(),
                                   sa_opdm_b.begin(), std::plus<double>());
                }
                std::for_each(sa_opdm_a.begin(), sa_opdm_a.end(), [&](double& v) { v /= nstates; });
                std::for_each(sa_opdm_b.begin(), sa_opdm_b.end(), [&](double& v) { v /= nstates; });

                Gamma1_.block("aa").data() = sa_opdm_a;
                Gamma1_.block("AA").data() = sa_opdm_b;

                // rebuild Fock matrix
                build_fock();
            }

            // XMS rotation
            civecs = xms_rotation(fci_ints, p_space, civecs, irrep);
        }

        // prepare Heff
        SharedMatrix Heff(new Matrix("Heff " + multi_label[multi - 1] + " " + irrep_symbol[irrep],
                                     nstates, nstates));
        SharedMatrix Heff_sym(
            new Matrix("Heff (Symmetrized) " + multi_label[multi - 1] + " " + irrep_symbol[irrep],
                       nstates, nstates));

        // loop over states
        for (int M = 0; M < nstates; ++M) {

            print_h2("Compute DSRG-MRPT2 Energy of State " + std::to_string(M));

            // compute the densities
            compute_cumulants(fci_ints, p_space, civecs, M, M, irrep);

            // compute Fock
            build_fock();

            // reset one-electron integral
            build_oei();

            // recompute reference energy
            Eref_ = compute_ref();

            // compute DSRG-MRPT2 energy
            double Ept2 = compute_energy();

            // set diagonal elements of Heff
            Heff->set(M, M, Ept2);
            Heff_sym->set(M, M, Ept2);

            // reset two-electron integrals because it is renormalized
            build_ints();

            // set Hoei to effective oei for coupling computations
            build_eff_oei();

            // build effective singles resulting from de-normal-ordering
            build_eff_t1();

            // compute couplings between states
            print_h2("Compute Couplings with State " + std::to_string(M));
            for (int N = 0; N < nstates; ++N) {
                if (N == M) {
                    continue;
                } else {
                    // compute transition densities
                    compute_densities(fci_ints, p_space, civecs, M, N, irrep);

                    // compute coupling of <N|H|M>
                    std::stringstream ss;
                    if (N > M) {
                        ss << "<" << N << "|H|" << M << ">";
                        double c1 = compute_ms_1st_coupling(ss.str());
                        Heff->add(M, N, c1);
                        Heff->add(N, M, c1);
                        Heff_sym->add(M, N, c1);
                        Heff_sym->add(N, M, c1);
                    }

                    // compute coupling of <N|HT|M>
                    ss.str(std::string());
                    ss.clear();
                    ss << "<" << N << "|HT|" << M << ">";
                    double c2 = compute_ms_2nd_coupling(ss.str());
                    Heff->add(N, M, c2);
                    Heff_sym->add(N, M, 0.5 * c2);
                    Heff_sym->add(M, N, 0.5 * c2);
                }
            }
        }

        print_h2("Effective Hamiltonian Summary");
        outfile->Printf("\n");

        Heff->print();
        Heff_sym->print();

        SharedMatrix U(new Matrix("U of Heff (Symmetrized)", nstates, nstates));
        SharedVector Ems(new Vector("MS Energies", nstates));
        Heff_sym->diagonalize(U, Ems);
        U->eivprint(Ems);

        // fill in Edsrg_ms
        for (int i = 0; i < nstates; ++i) {
            Edsrg_ms[n].push_back(Ems->get(i));
        }
    }

    return Edsrg_ms;
}

void DSRG_MRPT2::build_oei() {
    Hoei_.iterate(
        [&](const std::vector<size_t>& i, const std::vector<SpinType>& spin, double& value) {
            if (spin[0] == AlphaSpin) {
                value = ints_->oei_a(i[0], i[1]);
            } else {
                value = ints_->oei_b(i[0], i[1]);
            }
        });
}

void DSRG_MRPT2::build_eff_oei() {
    for (const auto& block : Hoei_.block_labels()) {
        // lowercase: alpha spin
        if (islower(block[0])) {
            Hoei_.block(block).iterate([&](const std::vector<size_t>& i, double& value) {
                size_t np = label_to_spacemo_[block[0]][i[0]];
                size_t nq = label_to_spacemo_[block[1]][i[1]];
                value = ints_->oei_a(np, nq);

                for (const size_t& nm : acore_mos_) {
                    value += ints_->aptei_aa(np, nm, nq, nm);
                    value += ints_->aptei_ab(np, nm, nq, nm);
                }
            });
        } else {
            Hoei_.block(block).iterate([&](const std::vector<size_t>& i, double& value) {
                size_t np = label_to_spacemo_[block[0]][i[0]];
                size_t nq = label_to_spacemo_[block[1]][i[1]];
                value = ints_->oei_b(np, nq);

                for (const size_t& nm : bcore_mos_) {
                    value += ints_->aptei_bb(np, nm, nq, nm);
                    value += ints_->aptei_ab(nm, np, nm, nq);
                }
            });
        }
    }
}

SharedMatrix DSRG_MRPT2::xms_rotation(std::shared_ptr<FCIIntegrals> fci_ints,
                                      std::vector<psi::forte::STLBitsetDeterminant>& p_space,
                                      SharedMatrix civecs, const int& irrep) {
    print_h2("Perform XMS Rotation to Reference States");
    outfile->Printf("\n");

    // build Fock matrix
    int nstates = civecs->ncol();
    SharedMatrix Fock(new Matrix("Fock", nstates, nstates));

    for (int M = 0; M < nstates; ++M) {
        for (int N = M; N < nstates; ++N) {

            // compute transition density
            CI_RDMS ci_rdms(options_, fci_ints, p_space, civecs, M, N);
            ci_rdms.set_symmetry(irrep);

            std::vector<double> opdm_a, opdm_b;
            ci_rdms.compute_1rdm(opdm_a, opdm_b);

            // put rdms in tensor format
            BlockedTensor D1 = BTF_->build(tensor_type_, "D1", spin_cases({"aa"}), true);
            D1.block("aa").data() = opdm_a;
            D1.block("AA").data() = opdm_b;

            // compute Fock elements
            double F_MN = 0.0;
            F_MN += D1["uv"] * F_["vu"];
            F_MN += D1["UV"] * F_["VU"];
            Fock->set(M, N, F_MN);
            if (M != N) {
                Fock->set(N, M, F_MN);
            }
        }
    }
    Fock->print();

    // diagonalize Fock
    SharedMatrix Fevec(new Matrix("Fock Evec", nstates, nstates));
    SharedVector Feval(new Vector("Fock Eval", nstates));
    Fock->diagonalize(Fevec, Feval);
    Fevec->print();
    //    Fevec->eivprint(Feval);

    // Rotate ci vecs
    SharedMatrix rcivecs(civecs->clone());
    rcivecs->zero();
    rcivecs->gemm(false, false, 1.0, civecs, Fevec, 0.0);

    return rcivecs;
}

void DSRG_MRPT2::build_eff_t1() {
    T1_["ia"] -= T2_["iuav"] * Gamma1_["vu"];
    T1_["ia"] -= T2_["iUaV"] * Gamma1_["VU"];
    T1_["IA"] -= T2_["uIvA"] * Gamma1_["vu"];
    T1_["IA"] -= T2_["IUAV"] * Gamma1_["VU"];
}

double DSRG_MRPT2::compute_ms_1st_coupling(const std::string& name) {
    Timer timer;
    std::string str = "Computing coupling of " + name;
    outfile->Printf("\n    %-40s ...", str.c_str());

    double coupling = 0.0;
    coupling += Hoei_["uv"] * Gamma1_["vu"];
    coupling += Hoei_["UV"] * Gamma1_["VU"];

    coupling += 0.25 * V_["xyuv"] * Lambda2_["uvxy"];
    coupling += 0.25 * V_["XYUV"] * Lambda2_["UVXY"];
    coupling += V_["xYuV"] * Lambda2_["uVxY"];

    outfile->Printf("  Done. Timing %15.6f s", timer.get());
    return coupling;
}

double DSRG_MRPT2::compute_ms_2nd_coupling(const std::string& name) {
    Timer timer;
    std::string str = "Computing coupling of " + name;
    outfile->Printf("\n    %-40s ...", str.c_str());

    double coupling = 0.0;

    // temp contract with D1
    BlockedTensor temp = BTF_->build(tensor_type_, "temp", spin_cases({"aa"}), true);
    temp["vu"] += Hoei_["eu"] * T1_["ve"];
    temp["VU"] += Hoei_["EU"] * T1_["VE"];

    temp["vu"] -= Hoei_["vm"] * T1_["mu"];
    temp["VU"] -= Hoei_["VM"] * T1_["MU"];

    temp["vu"] += V_["avmu"] * T1_["ma"];
    temp["vu"] += V_["vAuM"] * T1_["MA"];
    temp["VU"] += V_["aVmU"] * T1_["ma"];
    temp["VU"] += V_["AVMU"] * T1_["MA"];

    temp["vu"] += Hoei_["am"] * T2_["mvau"];
    temp["vu"] += Hoei_["AM"] * T2_["vMuA"];
    temp["VU"] += Hoei_["am"] * T2_["mVaU"];
    temp["VU"] += Hoei_["AM"] * T2_["MVAU"];

    temp["vu"] += 0.5 * V_["abum"] * T2_["vmab"];
    temp["vu"] += V_["aBuM"] * T2_["vMaB"];
    temp["VU"] += 0.5 * V_["ABUM"] * T2_["VMAB"];
    temp["VU"] += V_["aBmU"] * T2_["mVaB"];

    temp["vu"] -= 0.5 * V_["avmn"] * T2_["mnau"];
    temp["vu"] -= V_["vAmN"] * T2_["mNuA"];
    temp["VU"] -= 0.5 * V_["AVMN"] * T2_["MNAU"];
    temp["VU"] -= V_["aVmN"] * T2_["mNaU"];

    coupling += temp["vu"] * Gamma1_["uv"];
    coupling += temp["VU"] * Gamma1_["UV"];

    // temp contract with D2
    temp = BTF_->build(tensor_type_, "temp", spin_cases({"aaaa"}), true);
    temp["xyuv"] += 0.5 * V_["eyuv"] * T1_["xe"];
    temp["xYuV"] += V_["eYuV"] * T1_["xe"];
    temp["xYuV"] += V_["xEuV"] * T1_["YE"];
    temp["XYUV"] += 0.5 * V_["EYUV"] * T1_["XE"];

    temp["xyuv"] += 0.5 * V_["xyvm"] * T1_["mu"];
    temp["xYuV"] -= V_["xYmV"] * T1_["mu"];
    temp["xYuV"] -= V_["xYuM"] * T1_["MV"];
    temp["XYUV"] += 0.5 * V_["XYVM"] * T1_["MU"];

    temp["xyuv"] += 0.5 * Hoei_["eu"] * T2_["xyev"];
    temp["xYuV"] += Hoei_["eu"] * T2_["xYeV"];
    temp["xYuV"] += Hoei_["EV"] * T2_["xYuE"];
    temp["XYUV"] += 0.5 * Hoei_["EU"] * T2_["XYEV"];

    temp["xyuv"] -= 0.5 * Hoei_["xm"] * T2_["myuv"];
    temp["xYuV"] -= Hoei_["xm"] * T2_["mYuV"];
    temp["xYuV"] -= Hoei_["YM"] * T2_["xMuV"];
    temp["XYUV"] -= 0.5 * Hoei_["XM"] * T2_["MYUV"];

    temp["xyuv"] -= V_["aymu"] * T2_["mxav"];
    temp["xyuv"] -= V_["yAuM"] * T2_["xMvA"];
    temp["xYuV"] -= V_["aYuM"] * T2_["xMaV"];
    temp["xYuV"] -= V_["xAmV"] * T2_["mYuA"];
    temp["xYuV"] += V_["axmu"] * T2_["mYaV"];
    temp["xYuV"] += V_["xAuM"] * T2_["MYAV"];
    temp["xYuV"] += V_["aYmV"] * T2_["mxau"];
    temp["xYuV"] += V_["AYMV"] * T2_["xMuA"];
    temp["XYUV"] -= V_["aYmU"] * T2_["mXaV"];
    temp["XYUV"] -= V_["AYMU"] * T2_["XMAV"];

    temp["xyuv"] += 0.125 * V_["xymn"] * T2_["mnuv"];
    temp["xYuV"] += V_["xYmN"] * T2_["mNuV"];
    temp["XYUV"] += 0.125 * V_["XYMN"] * T2_["MNUV"];

    temp["xyuv"] += 0.125 * V_["abuv"] * T2_["xyab"];
    temp["xYuV"] += V_["aBuV"] * T2_["xYaB"];
    temp["XYUV"] += 0.125 * V_["ABUV"] * T2_["XYAB"];

    coupling += temp["xyuv"] * Lambda2_["uvxy"];
    coupling += temp["xYuV"] * Lambda2_["uVxY"];
    coupling += temp["XYUV"] * Lambda2_["UVXY"];

    // temp contract with D3
    temp = BTF_->build(tensor_type_, "temp", {"aaaaaa"}, true);
    temp["xyzuvw"] += 0.25 * V_["yzmu"] * T2_["mxvw"];
    temp["xyzuvw"] -= 0.25 * V_["ezuv"] * T2_["xyew"];
    coupling += temp["xyzuvw"] * Lambda3_["uvwxyz"];

    temp = BTF_->build(tensor_type_, "temp", {"AAAAAA"}, true);
    temp["XYZUVW"] += 0.25 * V_["YZMU"] * T2_["MXVW"];
    temp["XYZUVW"] -= 0.25 * V_["EZUV"] * T2_["XYEW"];
    coupling += temp["XYZUVW"] * Lambda3_["UVWXYZ"];

    temp = BTF_->build(tensor_type_, "temp", {"aaAaaA"}, true);
    temp["xyZuvW"] += 0.5 * V_["yZmW"] * T2_["mxuv"];
    temp["xyZuvW"] += 0.5 * V_["xymu"] * T2_["mZvW"];
    temp["xyZuvW"] += V_["yZuM"] * T2_["xMvW"];

    temp["xyZuvW"] += 0.5 * V_["eZuW"] * T2_["xyev"];
    temp["xyZuvW"] += 0.5 * V_["eyuv"] * T2_["xZeW"];
    temp["xyZuvW"] -= V_["yEuW"] * T2_["xZvE"];
    coupling += temp["xyZuvW"] * Lambda3_["uvWxyZ"];

    temp = BTF_->build(tensor_type_, "temp", {"aAAaAA"}, true);
    temp["xYZuVW"] += 0.5 * V_["YZMV"] * T2_["xMuW"];
    temp["xYZuVW"] += 0.5 * V_["xZuM"] * T2_["MYVW"];
    temp["xYZuVW"] += V_["xZmV"] * T2_["mYuW"];

    temp["xYZuVW"] += 0.5 * V_["EZVW"] * T2_["xYuE"];
    temp["xYZuVW"] += 0.5 * V_["xEuV"] * T2_["YZEW"];
    temp["xYZuVW"] -= V_["eZuV"] * T2_["xYeW"];
    coupling += temp["xYZuVW"] * Lambda3_["uVWxYZ"];

    outfile->Printf("  Done. Timing %15.6f s", timer.get());
    return coupling;
}

void DSRG_MRPT2::compute_cumulants(std::shared_ptr<FCIIntegrals> fci_ints,
                                   std::vector<STLBitsetDeterminant>& p_space, SharedMatrix evecs,
                                   const int& root1, const int& root2, const int& irrep) {
    CI_RDMS ci_rdms(options_, fci_ints, p_space, evecs, root1, root2);
    ci_rdms.set_symmetry(irrep);

    // 1 cumulant
    std::vector<double> opdm_a, opdm_b;
    ci_rdms.compute_1rdm(opdm_a, opdm_b);

    ambit::Tensor L1a = Gamma1_.block("aa");
    ambit::Tensor L1b = Gamma1_.block("AA");

    L1a.data() = opdm_a;
    L1b.data() = opdm_b;

    (Eta1_.block("aa")).iterate([&](const std::vector<size_t>& i, double& value) {
        value = i[0] == i[1] ? 1.0 : 0.0;
    });
    (Eta1_.block("AA")).iterate([&](const std::vector<size_t>& i, double& value) {
        value = i[0] == i[1] ? 1.0 : 0.0;
    });
    Eta1_.block("aa")("pq") -= Gamma1_.block("aa")("pq");
    Eta1_.block("AA")("pq") -= Gamma1_.block("AA")("pq");

    // 2 cumulant
    std::vector<double> tpdm_aa, tpdm_ab, tpdm_bb;
    ci_rdms.compute_2rdm(tpdm_aa, tpdm_ab, tpdm_bb);

    ambit::Tensor L2aa = Lambda2_.block("aaaa");
    ambit::Tensor L2ab = Lambda2_.block("aAaA");
    ambit::Tensor L2bb = Lambda2_.block("AAAA");

    L2aa.data() = tpdm_aa;
    L2ab.data() = tpdm_ab;
    L2bb.data() = tpdm_bb;

    L2aa("pqrs") -= L1a("pr") * L1a("qs");
    L2aa("pqrs") += L1a("ps") * L1a("qr");

    L2bb("pqrs") -= L1b("pr") * L1b("qs");
    L2bb("pqrs") += L1b("ps") * L1b("qr");

    L2ab("pqrs") -= L1a("pr") * L1b("qs");

    // 3 cumulant
    if (options_.get_str("THREEPDC") != "ZERO") {
        std::vector<double> tpdm_aaa, tpdm_aab, tpdm_abb, tpdm_bbb;
        ci_rdms.compute_3rdm(tpdm_aaa, tpdm_aab, tpdm_abb, tpdm_bbb);

        ambit::Tensor L3aaa = Lambda3_.block("aaaaaa");
        ambit::Tensor L3aab = Lambda3_.block("aaAaaA");
        ambit::Tensor L3abb = Lambda3_.block("aAAaAA");
        ambit::Tensor L3bbb = Lambda3_.block("AAAAAA");

        L3aaa.data() = tpdm_aaa;
        L3aab.data() = tpdm_aab;
        L3abb.data() = tpdm_abb;
        L3bbb.data() = tpdm_bbb;

        // - step 1: aaa
        L3aaa("pqrstu") -= L1a("ps") * L2aa("qrtu");
        L3aaa("pqrstu") += L1a("pt") * L2aa("qrsu");
        L3aaa("pqrstu") += L1a("pu") * L2aa("qrts");

        L3aaa("pqrstu") -= L1a("qt") * L2aa("prsu");
        L3aaa("pqrstu") += L1a("qs") * L2aa("prtu");
        L3aaa("pqrstu") += L1a("qu") * L2aa("prst");

        L3aaa("pqrstu") -= L1a("ru") * L2aa("pqst");
        L3aaa("pqrstu") += L1a("rs") * L2aa("pqut");
        L3aaa("pqrstu") += L1a("rt") * L2aa("pqsu");

        L3aaa("pqrstu") -= L1a("ps") * L1a("qt") * L1a("ru");
        L3aaa("pqrstu") -= L1a("pt") * L1a("qu") * L1a("rs");
        L3aaa("pqrstu") -= L1a("pu") * L1a("qs") * L1a("rt");

        L3aaa("pqrstu") += L1a("ps") * L1a("qu") * L1a("rt");
        L3aaa("pqrstu") += L1a("pu") * L1a("qt") * L1a("rs");
        L3aaa("pqrstu") += L1a("pt") * L1a("qs") * L1a("ru");

        // - step 2: aab
        L3aab("pqRstU") -= L1a("ps") * L2ab("qRtU");
        L3aab("pqRstU") += L1a("pt") * L2ab("qRsU");

        L3aab("pqRstU") -= L1a("qt") * L2ab("pRsU");
        L3aab("pqRstU") += L1a("qs") * L2ab("pRtU");

        L3aab("pqRstU") -= L1b("RU") * L2aa("pqst");

        L3aab("pqRstU") -= L1a("ps") * L1a("qt") * L1b("RU");
        L3aab("pqRstU") += L1a("pt") * L1a("qs") * L1b("RU");

        // - step 3: abb
        L3abb("pQRsTU") -= L1a("ps") * L2bb("QRTU");

        L3abb("pQRsTU") -= L1b("QT") * L2ab("pRsU");
        L3abb("pQRsTU") += L1b("QU") * L2ab("pRsT");

        L3abb("pQRsTU") -= L1b("RU") * L2ab("pQsT");
        L3abb("pQRsTU") += L1b("RT") * L2ab("pQsU");

        L3abb("pQRsTU") -= L1a("ps") * L1b("QT") * L1b("RU");
        L3abb("pQRsTU") += L1a("ps") * L1b("QU") * L1b("RT");

        // - step 4: bbb
        L3bbb("pqrstu") -= L1b("ps") * L2bb("qrtu");
        L3bbb("pqrstu") += L1b("pt") * L2bb("qrsu");
        L3bbb("pqrstu") += L1b("pu") * L2bb("qrts");

        L3bbb("pqrstu") -= L1b("qt") * L2bb("prsu");
        L3bbb("pqrstu") += L1b("qs") * L2bb("prtu");
        L3bbb("pqrstu") += L1b("qu") * L2bb("prst");

        L3bbb("pqrstu") -= L1b("ru") * L2bb("pqst");
        L3bbb("pqrstu") += L1b("rs") * L2bb("pqut");
        L3bbb("pqrstu") += L1b("rt") * L2bb("pqsu");

        L3bbb("pqrstu") -= L1b("ps") * L1b("qt") * L1b("ru");
        L3bbb("pqrstu") -= L1b("pt") * L1b("qu") * L1b("rs");
        L3bbb("pqrstu") -= L1b("pu") * L1b("qs") * L1b("rt");

        L3bbb("pqrstu") += L1b("ps") * L1b("qu") * L1b("rt");
        L3bbb("pqrstu") += L1b("pu") * L1b("qt") * L1b("rs");
        L3bbb("pqrstu") += L1b("pt") * L1b("qs") * L1b("ru");
    }
}

void DSRG_MRPT2::compute_densities(std::shared_ptr<FCIIntegrals> fci_ints,
                                   std::vector<psi::forte::STLBitsetDeterminant>& p_space,
                                   SharedMatrix evecs, const int& root1, const int& root2,
                                   const int& irrep) {
    CI_RDMS ci_rdms(options_, fci_ints, p_space, evecs, root1, root2);
    ci_rdms.set_symmetry(irrep);

    // 1 density
    std::vector<double> opdm_a, opdm_b;
    ci_rdms.compute_1rdm(opdm_a, opdm_b);

    ambit::Tensor L1a = Gamma1_.block("aa");
    ambit::Tensor L1b = Gamma1_.block("AA");

    L1a.data() = opdm_a;
    L1b.data() = opdm_b;

    //    (Eta1_.block("aa")).iterate([&](const std::vector<size_t>& i,double&
    //    value){
    //        value = i[0] == i[1] ? 1.0 : 0.0;
    //    });
    //    (Eta1_.block("AA")).iterate([&](const std::vector<size_t>& i,double&
    //    value){
    //        value = i[0] == i[1] ? 1.0 : 0.0;
    //    });
    //    Eta1_.block("aa")("pq") -= Gamma1_.block("aa")("pq");
    //    Eta1_.block("AA")("pq") -= Gamma1_.block("AA")("pq");

    // 2 density
    std::vector<double> tpdm_aa, tpdm_ab, tpdm_bb;
    ci_rdms.compute_2rdm(tpdm_aa, tpdm_ab, tpdm_bb);

    ambit::Tensor L2aa = Lambda2_.block("aaaa");
    ambit::Tensor L2ab = Lambda2_.block("aAaA");
    ambit::Tensor L2bb = Lambda2_.block("AAAA");

    L2aa.data() = tpdm_aa;
    L2ab.data() = tpdm_ab;
    L2bb.data() = tpdm_bb;

    // 3 density
    std::vector<double> tpdm_aaa, tpdm_aab, tpdm_abb, tpdm_bbb;
    ci_rdms.compute_3rdm(tpdm_aaa, tpdm_aab, tpdm_abb, tpdm_bbb);

    ambit::Tensor L3aaa = Lambda3_.block("aaaaaa");
    ambit::Tensor L3aab = Lambda3_.block("aaAaaA");
    ambit::Tensor L3abb = Lambda3_.block("aAAaAA");
    ambit::Tensor L3bbb = Lambda3_.block("AAAAAA");

    L3aaa.data() = tpdm_aaa;
    L3aab.data() = tpdm_aab;
    L3abb.data() = tpdm_abb;
    L3bbb.data() = tpdm_bbb;
}
}
}<|MERGE_RESOLUTION|>--- conflicted
+++ resolved
@@ -129,7 +129,6 @@
     int nentry = eigens_.size();
     std::vector<std::vector<double>> Edsrg_sa(nentry, std::vector<double>());
 
-<<<<<<< HEAD
     // call FCI_MO if SA_FULL and CAS_TYPE == CAS
     if(options_.get_str("DSRG_MULTI_STATE") == "SA_FULL" &&
             options_.get_str("CAS_TYPE") == "CAS") {
@@ -145,66 +144,6 @@
             }
         }
     } else {
-=======
-    for (int n = 0; n < nentry; ++n) {
-        int irrep = options_["AVG_STATE"][n][0].to_integer();
-        int multi = options_["AVG_STATE"][n][1].to_integer();
-        int nstates = options_["AVG_STATE"][n][2].to_integer();
-        std::vector<psi::forte::STLBitsetDeterminant> p_space = p_spaces_[n];
-
-        // print current symmetry
-        std::stringstream ss;
-        ss << "Diagonalize Effective Hamiltonian (" << multi_label[multi - 1] << " "
-           << irrep_symbol[irrep] << ")";
-        print_h2(ss.str());
-
-        // diagonalize which the second-order effective Hamiltonian
-        // FULL: CASCI using determinants
-        // AVG_STATES: H_AB = <A|H|B> where A and B are SA-CAS states
-        if (options_.get_str("DSRG_MULTI_STATE") == "SA_FULL") {
-
-            outfile->Printf("\n    Use string FCI code.");
-
-            // prepare FCISolver
-            int charge = Process::environment.molecule()->molecular_charge();
-            if (options_["CHARGE"].has_changed()) {
-                charge = options_.get_int("CHARGE");
-            }
-            auto nelec = 0;
-            int natom = Process::environment.molecule()->natom();
-            for (int i = 0; i < natom; ++i) {
-                nelec += Process::environment.molecule()->fZ(i);
-            }
-            nelec -= charge;
-            int ms = (multi + 1) % 2;
-            auto nelec_actv =
-                nelec - 2 * mo_space_info_->size("FROZEN_DOCC") - 2 * acore_mos_.size();
-            auto na = (nelec_actv + ms) / 2;
-            auto nb = nelec_actv - na;
-
-            Dimension active_dim = mo_space_info_->get_dimension("ACTIVE");
-            int ntrial_per_root = options_.get_int("NTRIAL_PER_ROOT");
-
-            FCISolver fcisolver(active_dim, acore_mos_, aactv_mos_, na, nb, multi, irrep, ints_,
-                                mo_space_info_, ntrial_per_root, print_, options_);
-            fcisolver.set_max_rdm_level(1);
-            fcisolver.set_nroot(nstates);
-            fcisolver.set_root(nstates - 1);
-            fcisolver.set_fci_iterations(options_.get_int("FCI_MAXITER"));
-            fcisolver.set_collapse_per_root(options_.get_int("DL_COLLAPSE_PER_ROOT"));
-            fcisolver.set_subspace_per_root(options_.get_int("DL_SUBSPACE_PER_ROOT"));
-
-            // compute energy and fill in results
-            fcisolver.compute_energy();
-            SharedVector Ems = fcisolver.eigen_vals();
-            for (int i = 0; i < nstates; ++i) {
-                Edsrg_sa[n].push_back(Ems->get(i) + Enuc);
-            }
-
-        } else {
-
-            outfile->Printf("\n    Use the sub-space of CASCI.");
->>>>>>> c390a064
 
         for (int n = 0; n < nentry; ++n) {
             int irrep = options_["AVG_STATE"][n][0].to_integer();
@@ -264,14 +203,7 @@
                     Edsrg_sa[n].push_back(Ems->get(i) + Enuc);
                 }
 
-<<<<<<< HEAD
             } else {
-=======
-            SharedMatrix Heff(new Matrix(
-                "Heff " + multi_label[multi - 1] + " " + irrep_symbol[irrep], nstates, nstates));
-            for (int A = 0; A < nstates; ++A) {
-                for (int B = A; B < nstates; ++B) {
->>>>>>> c390a064
 
                 outfile->Printf("\n    Use the sub-space of CASCI.");
 
@@ -282,7 +214,6 @@
                     evecs->set_column(0, i, (eigens_[n][i]).first);
                 }
 
-<<<<<<< HEAD
                 SharedMatrix Heff(new Matrix("Heff " + multi_label[multi - 1] +
                                   " " + irrep_symbol[irrep],
                                   nstates, nstates));
@@ -373,75 +304,6 @@
                             Heff->set(A, B, H_AB);
                             Heff->set(B, A, H_AB);
                         }
-=======
-                    std::vector<double> tpdm_aa(nele2, 0.0);
-                    std::vector<double> tpdm_ab(nele2, 0.0);
-                    std::vector<double> tpdm_bb(nele2, 0.0);
-                    ci_rdms.compute_2rdm(tpdm_aa, tpdm_ab, tpdm_bb);
-
-                    // put rdms in tensor format
-                    BlockedTensor D1 = BTF_->build(tensor_type_, "D1", spin_cases({"aa"}), true);
-                    D1.block("aa").data() = opdm_a;
-                    D1.block("AA").data() = opdm_b;
-
-                    BlockedTensor D2 = BTF_->build(tensor_type_, "D2", spin_cases({"aaaa"}), true);
-                    D2.block("aaaa").data() = tpdm_aa;
-                    D2.block("aAaA").data() = tpdm_ab;
-                    D2.block("AAAA").data() = tpdm_bb;
-
-                    double H_AB = 0.0;
-                    H_AB += oei["uv"] * D1["uv"];
-                    H_AB += oei["UV"] * D1["UV"];
-
-                    if (!options_.get_bool("FORM_HBAR3")) {
-                        H_AB += 0.25 * Hbar2_["uvxy"] * D2["xyuv"];
-                        H_AB += 0.25 * Hbar2_["UVXY"] * D2["XYUV"];
-                        H_AB += Hbar2_["uVxY"] * D2["xYuV"];
-                    } else {
-                        BlockedTensor temp2 =
-                            BTF_->build(tensor_type_, "temp2", spin_cases({"aaaa"}), true);
-                        temp2.iterate([&](const std::vector<size_t>& i,
-                                          const std::vector<SpinType>& spin, double& value) {
-                            if ((spin[0] == AlphaSpin) && (spin[1] == AlphaSpin)) {
-                                value = ints_->aptei_aa(i[0], i[1], i[2], i[3]);
-                            } else if ((spin[0] == AlphaSpin) && (spin[1] == BetaSpin)) {
-                                value = ints_->aptei_ab(i[0], i[1], i[2], i[3]);
-                            } else if ((spin[0] == BetaSpin) && (spin[1] == BetaSpin)) {
-                                value = ints_->aptei_bb(i[0], i[1], i[2], i[3]);
-                            }
-                        });
-
-                        H_AB += 0.25 * temp2["uvxy"] * D2["xyuv"];
-                        H_AB += 0.25 * temp2["UVXY"] * D2["XYUV"];
-                        H_AB += temp2["uVxY"] * D2["xYuV"];
-
-                        // 3-RDM
-                        std::vector<double> tpdm_aaa(nele3, 0.0);
-                        std::vector<double> tpdm_aab(nele3, 0.0);
-                        std::vector<double> tpdm_abb(nele3, 0.0);
-                        std::vector<double> tpdm_bbb(nele3, 0.0);
-                        ci_rdms.compute_3rdm(tpdm_aaa, tpdm_aab, tpdm_abb, tpdm_bbb);
-
-                        BlockedTensor D3 =
-                            BTF_->build(tensor_type_, "D3", spin_cases({"aaaaaa"}), true);
-                        D3.block("aaaaaa").data() = tpdm_aaa;
-                        D3.block("aaAaaA").data() = tpdm_aab;
-                        D3.block("aAAaAA").data() = tpdm_abb;
-                        D3.block("AAAAAA").data() = tpdm_bbb;
-
-                        H_AB += (1.0 / 36) * Hbar3_["xyzuvw"] * D3["uvwxyz"];
-                        H_AB += (1.0 / 36) * Hbar3_["XYZUVW"] * D3["UVWXYZ"];
-                        H_AB += 0.25 * Hbar3_["xyZuvW"] * D3["uvWxyZ"];
-                        H_AB += 0.25 * Hbar3_["xYZuVW"] * D3["uVWxYZ"];
-                    }
-
-                    if (A == B) {
-                        H_AB += ints_->frozen_core_energy() + fci_ints->scalar_energy() + Enuc;
-                        Heff->set(A, B, H_AB);
-                    } else {
-                        Heff->set(A, B, H_AB);
-                        Heff->set(B, A, H_AB);
->>>>>>> c390a064
                     }
                 } // end forming effective Hamiltonian
 
