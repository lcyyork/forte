--- conflicted
+++ resolved
@@ -209,7 +209,6 @@
     max_rdm_level_ = value;
 }
 
-<<<<<<< HEAD
 void FCISolver::set_nroot(int value)
 {
     nroot_ = value;
@@ -218,11 +217,11 @@
 void FCISolver::set_root(int value)
 {
     root_ = value;
-=======
+}
+
 void FCISolver::set_fci_iterations(int value)
 {
     fci_iterations_ = value;
->>>>>>> e49a39de
 }
 
 void FCISolver::startup()
