--- conflicted
+++ resolved
@@ -38,15 +38,8 @@
 
 LABS_SOURCE::LABS_SOURCE(double s, double taylor_threshold) : DSRG_SOURCE(s, taylor_threshold) {}
 
-<<<<<<< HEAD
-DYSON_SOURCE::DYSON_SOURCE(double s, double taylor_threshold)
-    : DSRG_SOURCE(s, taylor_threshold) {}
+DYSON_SOURCE::DYSON_SOURCE(double s, double taylor_threshold) : DSRG_SOURCE(s, taylor_threshold) {}
 
-MP2_SOURCE::MP2_SOURCE(double s, double taylor_threshold)
-    : DSRG_SOURCE(s, taylor_threshold) {}
-=======
-DYSON_SOURCE::DYSON_SOURCE(double s, double taylor_threshold) : DSRG_SOURCE(s, taylor_threshold) {}
 MP2_SOURCE::MP2_SOURCE(double s, double taylor_threshold) : DSRG_SOURCE(s, taylor_threshold) {}
->>>>>>> bc553974
 }
 }