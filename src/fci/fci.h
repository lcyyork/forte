/*
 * @BEGIN LICENSE
 *
 * Forte: an open-source plugin to Psi4 (https://github.com/psi4/psi4)
 * that implements a variety of quantum chemistry methods for strongly
 * correlated electrons.
 *
 * Copyright (c) 2012-2017 by its authors (see COPYING, COPYING.LESSER, AUTHORS).
 *
 * The copyrights for code used from other parties are included in
 * the corresponding files.
 *
 * This program is free software: you can redistribute it and/or modify
 * it under the terms of the GNU Lesser General Public License as published by
 * the Free Software Foundation, either version 3 of the License, or
 * (at your option) any later version.
 *
 * This program is distributed in the hope that it will be useful,
 * but WITHOUT ANY WARRANTY; without even the implied warranty of
 * MERCHANTABILITY or FITNESS FOR A PARTICULAR PURPOSE.  See the
 * GNU Lesser General Public License for more details.
 *
 * You should have received a copy of the GNU Lesser General Public License
 * along with this program.  If not, see http://www.gnu.org/licenses/.
 *
 * @END LICENSE
 */

#ifndef _fci_h_
#define _fci_h_

#include "psi4/physconst.h"
<<<<<<< HEAD
#include "fci_solver.h"
=======
#include "../active_space_solver.h"
>>>>>>> bc553974

namespace psi {
namespace forte {

class ForteOptions;
class ForteIntegrals;
class MOSpaceInfo;
class Reference;
class FCISolver;
class FCIWfn;

/// Set the options for the FCI method
void set_FCI_options(ForteOptions& foptions);

/**
 * @brief The FCI class
 * This class implements a FCI wave function and calls FCISolver
 */
class FCI : public ActiveSpaceSolver {
  public:
    // ==> Class Constructor and Destructor <==

    /**
     * Constructor
     * @param ref_wfn The reference wavefunction object
     * @param options The main options object
     * @param ints A pointer to an allocated integral object
     * @param mo_space_info A pointer to the MOSpaceInfo object
     */
    FCI(SharedWavefunction ref_wfn, Options& options,
        std::shared_ptr<ForteIntegrals> ints,
        std::shared_ptr<MOSpaceInfo> mo_space_info);

    ~FCI();

    // ==> Class Interface <==

    /// Compute the energy
    virtual double solver_compute_energy();
    /// Return a reference object
    Reference reference();
    /// Set the print level
    void set_print(int value) { print_ = value; }
    /// Set the maximum RDM computed (0 - 3)
    void set_max_rdm_level(int value);
    /// FCI  iterations
    void set_fci_iterations(int value);
    /// Print the NO from the 1RDM
    void print_no(bool value);
    /// Set Ms value
    void set_ms(int ms);
    /// Get the pointer of FCIWfn
    std::shared_ptr<FCIWfn> get_FCIWfn() { return fcisolver_->get_FCIWFN(); }

  private:
    // ==> Class data <==

    /// The molecular integrals
    std::shared_ptr<ForteIntegrals> ints_;
    /// The information about the molecular orbital spaces
    std::shared_ptr<MOSpaceInfo> mo_space_info_;
    /// A pointer to the FCISolver object
    std::unique_ptr<FCISolver> fcisolver_;
    /// Print level
    /// 0 : silent mode (no printing)
    /// 1 : default printing
    int print_ = 1;

    /// Set the maximum RDM computed (0 - 3)
    int max_rdm_level_;
    /// The number of iterations for FCI
    int fci_iterations_;
    /// Print the Natural Orbitals from the 1-RDM
    bool print_no_;
    /// twice the z component of spin (i.e. 2 * M_S)
    int twice_ms_;
    /// Did the user set ms?
    bool set_ms_ = false;

    // ==> Class functions <==

    /// All that happens before we compute the energy
    void startup();
};

}
}

#endif // _fci_h_<|MERGE_RESOLUTION|>--- conflicted
+++ resolved
@@ -30,11 +30,8 @@
 #define _fci_h_
 
 #include "psi4/physconst.h"
-<<<<<<< HEAD
 #include "fci_solver.h"
-=======
 #include "../active_space_solver.h"
->>>>>>> bc553974
 
 namespace psi {
 namespace forte {
