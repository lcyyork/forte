--- conflicted
+++ resolved
@@ -493,12 +493,8 @@
     g3Tbbb("PQRSTU") =
         Ub("AP") * Ub("BQ") * Ub("CR") * g3bbb0("ABCIJK") * Ub("IS") * Ub("JT") * Ub("KU");
 
-<<<<<<< HEAD
-    outfile->Printf("\n    Transformed 3-RDMs.");
-=======
     outfile->Printf("\n    Transformed 3 RDMs.");
 
->>>>>>> c2774ab6
     return RDMs(g1aT, g1bT, g2Taa, g2Tab, g2Tbb, g3Taaa, g3Taab, g3Tabb, g3Tbbb);
 }
 } // namespace forte