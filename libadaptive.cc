#include <cmath>
#include <memory>

#include <ambit/tensor.h>

#include "psi4-dec.h"
#include "psifiles.h"
#include <libplugin/plugin.h>
#include <libdpd/dpd.h>
#include <libpsio/psio.hpp>
#include <libtrans/integraltransform.h>
#include <libmints/wavefunction.h>
#include <libmints/molecule.h>
#include "multidimensional_arrays.h"

#include "helpers.h"

#include "mp2_nos.h"
#include "adaptive-ci.h"
#include "ex-aci.h"
#include "adaptive_pici.h"
#include "fast_apici.h"
#include "lambda-ci.h"
#include "fcimc.h"
#include "fci_mo.h"
#include "dsrg_mrpt2.h"
#include "three_dsrg_mrpt2.h"
#include "tensorsrg.h"
#include "mcsrgpt2_mo.h"
#include "fci_solver.h"
#include "blockedtensorfactory.h"
#include "sq.h"

INIT_PLUGIN

void test_davidson();

namespace psi{ namespace libadaptive{

extern "C" int
read_options(std::string name, Options &options)
{
    if (name == "LIBADAPTIVE" || options.read_globals()) {
        /*- MODULEDESCRIPTION Libadaptive */

        /*- SUBSECTION Job Type */

        /// Compute natural orbitals using MP2
        options.add_bool("MP2_NOS",false);
        /// View the natural orbitals with their symmetry information
        options.add_bool("NAT_ORBS_PRINT", false);
        /// Use Natural Orbitals to suggest active space
        options.add_bool("NAT_ACT", false);

        /*- The amount of information printed
            to the output file -*/
        options.add_int("PRINT", 0);
        /// Print summary of memory
        options.add_bool("MEMORY_SUMMARY", false);
         

        /*- The algorithm used to screen the determinant
         *  - CONVENTIONAL Conventional two-electron integrals
         *  - DF Density fitted two-electron integrals
         *  - CHOLESKY Cholesky decomposed two-electron integrals -*/
        options.add_str("INT_TYPE","CONVENTIONAL","CONVENTIONAL DF CHOLESKY ALL"); 
        
        /* - The tolerance for cholesky integrals */
        options.add_double("CHOLESKY_TOLERANCE", 1e-6);
         
        /*- The job type
         *  - FCI Full configuration interaction (Francesco's code)
         *  - CAS Full configuration interaction (York's code)
         *  - ACI Adaptive configuration interaction
         *  - APICI Adaptive path-integral CI
         *  - DSRG-MRPT2 Tensor-based DSRG-MRPT2 code
        -*/
        options.add_str("JOB_TYPE","EXPLORER","EXPLORER ACI ACI_SPARSE FCIQMC APICI FAPICI FCI CAS"
                                              " SR-DSRG SR-DSRG-ACI SR-DSRG-APICI TENSORSRG TENSORSRG-CI"
                                              " DSRG-MRPT2 MR-DSRG-PT2 THREE-DSRG-MRPT2 SQ NONE");

        /*- The symmetry of the electronic state. (zero based) -*/
        options.add_int("ROOT_SYM",0);

        /*- The multiplicity (2S + 1 )of the electronic state.
         *  For example, 1 = singlet, 2 = doublet, 3 = triplet, ...
         *  If a value is provided it overrides the multiplicity
         *  of the SCF solution. -*/
        options.add_int("MULTIPLICITY",0);

        /*- The charge of the molecule.  If a value is provided
            it overrides the charge of the SCF solution. -*/
        options.add_int("CHARGE",0);

        /*- The minimum excitation level (Default value: 0) -*/
        options.add_int("MIN_EXC_LEVEL",0);

        /*- The maximum excitation level (Default value: 0 = number of electrons) -*/
        options.add_int("MAX_EXC_LEVEL",0);

        /*- Number of frozen occupied orbitals per irrep (in Cotton order) -*/
        options.add("FROZEN_DOCC",new ArrayType());

        /*- Number of restricted doubly occupied orbitals per irrep (in Cotton order) -*/
        options.add("RESTRICTED_DOCC", new ArrayType());

        /*- Number of active orbitals per irrep (in Cotton order) -*/
        options.add("ACTIVE",new ArrayType());

        /*- Number of restricted unoccupied orbitals per irrep (in Cotton order) -*/
        options.add("RESTRICTED_UOCC", new ArrayType());

        /*- Number of frozen unoccupied orbitals per irrep (in Cotton order) -*/
        options.add("FROZEN_UOCC",new ArrayType());

        /*- The algorithm used to screen the determinant
         *  - DENOMINATORS uses the MP denominators to screen strings
         *  - SINGLES generates the space by a series of single excitations -*/
        options.add_str("EXPLORER_ALGORITHM","DENOMINATORS","DENOMINATORS SINGLES");

        /*- The energy threshold for the determinant energy in Hartree -*/
        options.add_double("DET_THRESHOLD",1.0);

        /*- The energy threshold for the MP denominators energy in Hartree -*/
        options.add_double("DEN_THRESHOLD",1.5);

        /*- The criteria used to screen the strings -*/
        options.add_str("SCREENING_TYPE","MP","MP DET");

        // Options for the diagonalization of the Hamiltonian //
        /*- Determines if this job will compute the energy -*/
        options.add_bool("COMPUTE_ENERGY",true);

        /*- The form of the Hamiltonian matrix.
         *  - FIXED diagonalizes a matrix of fixed dimension
         *  - SMOOTH forms a matrix with smoothed matrix elements -*/
        options.add_str("H_TYPE","FIXED_ENERGY","FIXED_ENERGY FIXED_SIZE");

        /*- Determines if this job will compute the energy -*/
        options.add_str("ENERGY_TYPE","FULL","FULL SELECTED LOWDIN SPARSE RENORMALIZE RENORMALIZE_FIXED LMRCISD LMRCIS IMRCISD IMRCISD_SPARSE LMRCISD_SPARSE LMRCIS_SPARSE FACTORIZED_CI");

        /*- The form of the Hamiltonian matrix.
         *  - FIXED diagonalizes a matrix of fixed dimension
         *  - SMOOTH forms a matrix with smoothed matrix elements -*/
        options.add_str("SELECT_TYPE","AMP","ENERGY AMP AIMED_AMP AIMED_ENERGY");

        options.add_int("IMRCISD_TEST_SIZE",0);
        options.add_int("IMRCISD_SIZE",0);

        /*- The number of determinants used to build the Hamiltonian -*/        
        options.add_int("NDETS",100);

        /*- The maximum dimension of the Hamiltonian -*/
        options.add_int("MAX_NDETS",1000000);

        /*- The energy threshold for the model space -*/
        options.add_double("SPACE_M_THRESHOLD",1000.0);

        /*- The energy threshold for the intermdiate space -*/
        options.add_double("SPACE_I_THRESHOLD",1000.0);

        /*- The energy threshold for the intermdiate space -*/
        options.add_double("T2_THRESHOLD",0.000001);

        /*- The threshold for the selection of the P space -*/
        options.add_double("TAUP",0.01);
        /*- The threshold for the selection of the Q space -*/
        options.add_double("TAUQ",0.000001);

        /*- The number of steps used in the renormalized Lambda CI -*/
        options.add_int("RENORMALIZATION_STEPS",10);

        /*- The maximum number of determinant in the fixed-size renormalized Lambda CI -*/
        options.add_int("REN_MAX_NDETS",1000);

        /*- The energy threshold for smoothing the Hamiltonian.
         *  Determinants with energy < DET_THRESHOLD - SMO_THRESHOLD will be included in H
         *  Determinants with DET_THRESHOLD - SMO_THRESHOLD < energy < DET_THRESHOLD will be included in H but smoothed
         *  Determinants with energy > DET_THRESHOLD will not be included in H -*/
        options.add_double("SMO_THRESHOLD",0.0);

        /*- The method used to smooth the Hamiltonian -*/
        options.add_bool("SMOOTH",false);

        /*- The method used to smooth the Hamiltonian -*/
        options.add_bool("SELECT",false);

        /*- The diagonalization method -*/
        options.add_str("DIAG_ALGORITHM","DAVIDSON","DAVIDSON FULL DAVIDSONLIST");

        /*- The number of roots computed -*/
        options.add_int("NROOT",1);

        /*- The root selected for state-specific computations -*/
        options.add_int("ROOT",0);

        // Options for the Cartographer class //
        /*- Density of determinants format -*/
        options.add_str("DOD_FORMAT","HISTOGRAM","GAUSSIAN HISTOGRAM");
        /*- Number of bins used to form the DOD plot -*/
        options.add_int("DOD_BINS",2000);
        /*- Width of the DOD Gaussian/histogram.  Default 0.02 Hartree ~ 0.5 eV -*/
        options.add_double("DOD_BIN_WIDTH",0.05);
        /*- Write an output file? -*/
        options.add_bool("DETTOUR_WRITE_FILE",false);
        /*- Write the determinant occupation? -*/
        options.add_bool("WRITE_OCCUPATION",true);
        /*- Write the determinant energy? -*/
        options.add_bool("WRITE_DET_ENERGY",true);
        /*- Write the denominator energy? -*/
        options.add_bool("WRITE_DEN_ENERGY",false);
        /*- Write the excitation level? -*/
        options.add_bool("WRITE_EXC_LEVEL",false);
        /*- Write information only for a given excitation level.
            0 (default) means print all -*/
        options.add_int("RESTRICT_EXCITATION",0);
        /*- The energy buffer for building the Hamiltonian matrix in Hartree -*/
        options.add_double("H_BUFFER",0.0);

        /*- The maximum number of iterations -*/
        options.add_int("MAXITER",100);

        // Options for the Genetic Algorithm CI //
        /*- The size of the population -*/
        options.add_int("NPOP",100);

        //////////////////////////////////////////////////////////////
        ///         OPTIONS FOR THE FULL CI CODE
        //////////////////////////////////////////////////////////////

        /*- Test the FCI reduced density matrices? -*/
        options.add_bool("TEST_RDMS",false);

        //////////////////////////////////////////////////////////////
        ///         OPTIONS FOR THE ADAPTIVE CI and EX_ACI
        //////////////////////////////////////////////////////////////

        /*- The threshold for smoothing the Hamiltonian. -*/
        options.add_double("SMOOTH_THRESHOLD",0.01);
        /*- The type of selection parameters to use*/
        options.add_bool("PERTURB_SELECT", false);
        /*Function of q-space criteria, per root*/
        options.add_str("PQ_FUNCTION", "MAX", "AVERAGE");
        /*Type of  q-space criteria to use (only change for excited states)*/
        options.add_bool("Q_REL", false);
        /*Reference to be used in calculating ∆e (q_rel has to be true)*/
        options.add_str("Q_REFERENCE", "GS", "ADJACENT");
        /* Method to calculate excited state */
        options.add_str("EXCITED_ALGORITHM", "STATE_AVERAGE","ROOT_SELECT SINGLE_STATE");
        /*- Root to determine Q criteria*/
        options.add_int("REF_ROOT",0);
        /*Number of roots to compute on final re-diagonalization*/
        options.add_int("POST_ROOT",1);
        /*Diagonalize after ACI procedure with higher number of roots*/
        options.add_bool("POST_DIAGONALIZE", false);
        /*Maximum number of determinants*/
        options.add_int("MAX_DET", 1e6);
        /*Threshold value for defining multiplicity from S^2*/
        options.add_double("SPIN_TOL", 1.0e-4);

        //////////////////////////////////////////////////////////////
        ///         OPTIONS FOR THE ADAPTIVE PATH-INTEGRAL CI
        //////////////////////////////////////////////////////////////
        /*- The propagation algorithm -*/
        options.add_str("PROPAGATOR","LINEAR","LINEAR QUADRATIC CUBIC QUARTIC POWER TROTTER OLSEN DAVIDSON MITRUSHENKOV");
        /*- The determinant importance threshold -*/
        options.add_double("SPAWNING_THRESHOLD",0.001);
        /*- The maximum number of determinants used to form the guess wave function -*/
        options.add_double("MAX_GUESS_SIZE",10000);
        /*- The determinant importance threshold -*/
        options.add_double("GUESS_SPAWNING_THRESHOLD",0.01);
        /*- The threshold with which we estimate the variational energy.
            Note that the final energy is always estimated exactly. -*/
        options.add_double("ENERGY_ESTIMATE_THRESHOLD",1.0e-6);
        /*- The time step in imaginary time (a.u.) -*/
        options.add_double("TAU",0.01);
        /*- The energy convergence criterion -*/
        options.add_double("E_CONVERGENCE",1.0e-8);
        /*- Use a fast (sparse) estimate of the energy -*/
        options.add_bool("FAST_EVAR",false);
        /*- Iterations in between variational estimation of the energy -*/
        options.add_int("ENERGY_ESTIMATE_FREQ",25);
        /*- Use an adaptive time step? -*/
        options.add_bool("ADAPTIVE_BETA",false);
        /*- Use intermediate normalization -*/
        options.add_bool("USE_INTER_NORM",false);
        /*- Use a shift in the exponential -*/
        options.add_bool("USE_SHIFT",false);
        /*- Prescreen the spawning of excitations -*/
        options.add_bool("SIMPLE_PRESCREENING",false);
        /*- Use dynamic prescreening -*/
        options.add_bool("DYNAMIC_PRESCREENING",false);
        /*- The maximum value of beta -*/
        options.add_double("MAXBETA",1000.0);

        //////////////////////////////////////////////////////////////
        ///         OPTIONS FOR THE FULL CI QUANTUM MONTE-CARLO
        //////////////////////////////////////////////////////////////
        /*- The maximum value of beta -*/
        options.add_double("START_NUM_WALKERS",1000.0);
        /*- Spawn excitation type -*/
        options.add_str("SPAWN_TYPE","RANDOM", "RAMDOM ALL GROUND_AND_RANDOM");
        /*- The number of walkers for shift -*/
        options.add_double("SHIFT_NUM_WALKERS", 10000.0);
        options.add_int("SHIFT_FREQ", 10);
        options.add_double("SHIFT_DAMP", 0.1);
        /*- Clone/Death scope -*/
        options.add_bool("DEATH_PARENT_ONLY", false);
        /*- initiator -*/
        options.add_bool("USE_INITIATOR", false);
        options.add_double("INITIATOR_NA", 3.0);

        //////////////////////////////////////////////////////////////
        ///
        ///              OPTIONS FOR THE SRG MODULE
        ///
        //////////////////////////////////////////////////////////////
        /*- The type of operator to use in the SRG transformation -*/
        options.add_str("SRG_MODE","SRG","SRG DSRG CT");
        /*- The type of operator to use in the SRG transformation -*/
        options.add_str("SRG_OP","UNITARY","UNITARY CC");
        /*- The flow generator to use in the SRG equations -*/
        options.add_str("SRG_ETA","WHITE","WEGNER_BLOCK WHITE");
        /*- The integrator used to propagate the SRG equations -*/
        options.add_str("SRG_ODEINT","FEHLBERG78","DOPRI5 CASHKARP FEHLBERG78");
        /*- The end value of the integration parameter s -*/
        options.add_double("SRG_SMAX",10.0);
        /*- The end value of the integration parameter s -*/
        options.add_double("DSRG_S",1.0e10);
        /*- The end value of the integration parameter s -*/
        options.add_double("DSRG_POWER",2.0);


        // --------------------------- SRG EXPERT OPTIONS ---------------------------

        /*- The initial time step used by the ode solver -*/
        options.add_double("SRG_DT",0.001);
        /*- The absolute error tollerance for the ode solver -*/
        options.add_double("SRG_ODEINT_ABSERR",1.0e-12);
        /*- The absolute error tollerance for the ode solver -*/
        options.add_double("SRG_ODEINT_RELERR",1.0e-12);
        /*- Select a modified commutator -*/
        options.add_str("SRG_COMM","STANDARD","STANDARD FO FO2 SRG2");
        /*- The maximum number of commutators in the recursive single commutator approximation -*/
        options.add_int("SRG_RSC_NCOMM",20);
        /*- The treshold for terminating the RSC approximation -*/
        options.add_double("SRG_RSC_THRESHOLD",1.0e-12);
        /*- Save Hbar? -*/
        options.add_bool("SAVE_HBAR",false);



        //////////////////////////////////////////////////////////////
        ///
        ///              OPTIONS FOR THE MR-DSRG-PT2 MODULE
        ///
        //////////////////////////////////////////////////////////////
        /*- Multiplicity -*/
        boost::shared_ptr<Molecule> molecule = Process::environment.molecule();
        int multi = molecule->multiplicity();
        options.add_int("MULTI", multi);            /* multiplicity */
        options.add_int("MS", 0);                   /* Ms value */
        /*- Threshold for Printing CI Vectors -*/
        options.add_double("PRINT_CI_VECTOR", 0.05);
        /*- Semicanonicalize Orbitals -*/
        options.add_bool("SEMI_CANONICAL", true);
        /*- DSRG Taylor Expansion Threshold -*/
        options.add_int("TAYLOR_THRESHOLD", 3);
        /*- DSRG Perturbation -*/
        options.add_bool("DSRGPT", true);
        /*- Print N Largest T Amplitudes -*/
        options.add_int("NTAMP", 15);
        /*- T Threshold for Intruder States -*/
        options.add_double("INTRUDER_TAMP", 0.10);
        /*- Zero T1 Amplitudes -*/
        options.add_bool("T1_ZERO", false);
        /*- The Algorithm to Form T Amplitudes -*/
        options.add_str("T_ALGORITHM", "DSRG", "DSRG DSRG_NOSEMI SELEC ISA");
        /*- Two-Particle Density Cumulant -*/
        options.add_str("TWOPDC", "MK", "MK ZERO");
        /*- Three-Particle Density Cumulant -*/
        options.add_str("THREEPDC", "MK", "MK MK_DECOMP ZERO DIAG");
        /*- Source Operator -*/
        options.add_str("SOURCE", "STANDARD", "STANDARD AMP EMP2 LAMP LEMP2");
        /*- Exponent of Energy Denominator -*/
        options.add_double("DELTA_EXPONENT", 2.0);
        /*- Intruder State Avoidance b Parameter -*/
        options.add_double("ISA_B", 0.02);
        /*- DMRG-CI or CAS-CI reference -*/
        options.add_str("CASTYPE", "CAS", "CAS FCI DMRG");
<<<<<<< HEAD
        /*- Reference Relaxation -*/
        options.add_str("RELAX_REF", "NONE", "NONE ONCE ITERATE");
=======
        /*- Algorithm for the ccvv term for three-dsrg-mrpt2 -*/
        options.add_str("CCVV_ALGORITHM", "FLY_LOOP", "CORE FLY_AMBIT FLY_LOOP");
        /*- Defintion for source operator for ccvv term -*/
        options.add_str("CCVV_SOURCE", "NORMAL", "ZERO NORMAL");

        
>>>>>>> ec630356
    }

    return true;
}

extern "C" PsiReturnType
libadaptive(Options &options)
{
    Timer overall_time;
    ambit::initialize(Process::arguments.argc(), Process::arguments.argv());


    std::shared_ptr<MOSpaceInfo> mo_space_info = std::make_shared<MOSpaceInfo>();
    mo_space_info->read_options(options);

    // Get the one- and two-electron integrals in the MO basis
    // If CHOLESKY
    // create CholeskyIntegrals class
    ExplorerIntegrals* ints_;
    if(options.get_str("INT_TYPE") == "CHOLESKY")
    {
        ints_ = new CholeskyIntegrals(options,UnrestrictedMOs,RemoveFrozenMOs);
    }
    else if(options.get_str("INT_TYPE") == "DF")
    {
        ints_ = new DFIntegrals(options,UnrestrictedMOs,RemoveFrozenMOs);
    }
    else
    {
        ints_ = new ConventionalIntegrals(options,UnrestrictedMOs,RemoveFrozenMOs);
    }

    // Link the integrals to the BitsetDeterminant class
    BitsetDeterminant::set_ints(ints_);

    if (options.get_bool("MP2_NOS")){
        boost::shared_ptr<Wavefunction> wfn = Process::environment.wavefunction();
        MP2_NOS mp2_nos(wfn,options,ints_);
    }

    if (options.get_str("JOB_TYPE") == "MR-DSRG-PT2"){
        MCSRGPT2_MO mcsrgpt2_mo(options, ints_);
    }
    // The explorer object will do its job
    if (options.get_str("JOB_TYPE") == "EXPLORER"){
        LambdaCI* explorer = new LambdaCI(options,ints_);
        delete explorer;
    }
    if (options.get_str("JOB_TYPE") == "FCIQMC"){
        boost::shared_ptr<Wavefunction> wfn = Process::environment.wavefunction();
        boost::shared_ptr<FCIQMC> fciqmc(new FCIQMC(wfn,options,ints_));
        fciqmc->compute_energy();
    }
    if ((options.get_str("JOB_TYPE") == "ACI") or (options.get_str("JOB_TYPE") == "ACI_SPARSE")){
        boost::shared_ptr<Wavefunction> wfn = Process::environment.wavefunction();
        boost::shared_ptr<AdaptiveCI> aci(new AdaptiveCI(wfn,options,ints_));
        aci->compute_energy();
    }
    if ((options.get_str("JOB_TYPE") == "EX-ACI")){
        boost::shared_ptr<Wavefunction> wfn = Process::environment.wavefunction();
        boost::shared_ptr<EX_ACI> ex_aci(new EX_ACI(wfn,options,ints_));
        ex_aci->compute_energy();
    }
    if (options.get_str("JOB_TYPE") == "APICI"){
        boost::shared_ptr<Wavefunction> wfn = Process::environment.wavefunction();
        boost::shared_ptr<AdaptivePathIntegralCI> apici(new AdaptivePathIntegralCI(wfn,options,ints_));
        for (int n = 0; n < options.get_int("NROOT"); ++n){
            apici->compute_energy();
        }
    }
    if (options.get_str("JOB_TYPE") == "FAPICI"){
        boost::shared_ptr<Wavefunction> wfn = Process::environment.wavefunction();
        boost::shared_ptr<FastAdaptivePathIntegralCI> apici(new FastAdaptivePathIntegralCI(wfn,options,ints_));
        for (int n = 0; n < options.get_int("NROOT"); ++n){
            apici->compute_energy();
        }
    }
    if (options.get_str("JOB_TYPE") == "FCI"){
        boost::shared_ptr<Wavefunction> wfn = Process::environment.wavefunction();
        boost::shared_ptr<FCI> fci(new FCI(wfn,options,ints_,mo_space_info));
        fci->compute_energy();
    }
    if(options.get_str("JOB_TYPE")=="CAS")
    {
        FCI_MO fci_mo(options,ints_);
    }
    if (options.get_str("JOB_TYPE") == "DSRG-MRPT2"){
        if(options.get_str("CASTYPE")=="CAS")
        {
            FCI_MO fci_mo(options,ints_);
            Reference reference = fci_mo.reference();
            boost::shared_ptr<Wavefunction> wfn = Process::environment.wavefunction();
            boost::shared_ptr<DSRG_MRPT2> dsrg_mrpt2(new DSRG_MRPT2(reference,wfn,options,ints_));
            dsrg_mrpt2->compute_energy();
            if(options.get_str("RELAX_REF") == "ONCE"){
                dsrg_mrpt2->transform_integrals();

                FCI_MO fci(options,ints_);
            }
        }
        if(options.get_str("CASTYPE")=="FCI")
        {
            boost::shared_ptr<Wavefunction> wfn = Process::environment.wavefunction();

            if (options.get_bool("SEMI_CANONICAL")){
                boost::shared_ptr<FCI> fci(new FCI(wfn,options,ints_,mo_space_info));
                fci->compute_energy();
                Reference reference2 = fci->reference();
                SemiCanonical semi(wfn,options,ints_,mo_space_info,reference2);
            }
                boost::shared_ptr<FCI> fci(new FCI(wfn,options,ints_,mo_space_info));
                fci->compute_energy();
                Reference reference = fci->reference();
                boost::shared_ptr<DSRG_MRPT2> dsrg_mrpt2(new DSRG_MRPT2(reference,wfn,options,ints_));
                dsrg_mrpt2->compute_energy();
        }
        else if(options.get_str("CASTYPE")=="DMRG")
        {
            outfile->Printf("\n Buy Kevin a beer and he will maybe implement DMRG into libadaptive\n");
            throw PSIEXCEPTION("DMRG is not available quite yet");
        }

    }
    if (options.get_str("JOB_TYPE") == "THREE_DSRG-MRPT2"){
       if(options.get_str("INT_TYPE")=="CONVENTIONAL")
       {
           outfile->Printf("\n THREE_DSRG-MRPT2 is designed for DF/CD integrals");
           throw PSIEXCEPTION("Please set INT_TYPE  DF/CHOLESKY for THREE_DSRG");
       }
       if(options.get_str("CASTYPE")=="CAS")
       {
           FCI_MO fci_mo(options,ints_);
           Reference reference = fci_mo.reference();
           boost::shared_ptr<Wavefunction> wfn = Process::environment.wavefunction();
           boost::shared_ptr<THREE_DSRG_MRPT2> three_dsrg_mrpt2(new THREE_DSRG_MRPT2(reference,wfn,options,ints_));
           three_dsrg_mrpt2->compute_energy();
       }
       else if(options.get_str("CASTYPE")=="FCI")
       {
           boost::shared_ptr<Wavefunction> wfn = Process::environment.wavefunction();

           if (options.get_bool("SEMI_CANONICAL")){
               boost::shared_ptr<FCI> fci(new FCI(wfn,options,ints_,mo_space_info));
               fci->compute_energy();
               Reference reference2 = fci->reference();
               SemiCanonical semi(wfn,options,ints_,mo_space_info,reference2);
           }
           boost::shared_ptr<FCI> fci(new FCI(wfn,options,ints_,mo_space_info));
           fci->compute_energy();
           Reference reference = fci->reference();
           boost::shared_ptr<DSRG_MRPT2> dsrg_mrpt2(new DSRG_MRPT2(reference,wfn,options,ints_));
           dsrg_mrpt2->compute_energy();
       }
       else if(options.get_str("CASTYPE")=="DMRG")
       {
           outfile->Printf("\n Please buy Kevin a beer and maybe he will add DMRG to this code. :-).\n"); 
           throw PSIEXCEPTION("NO DMRG Reference available yet");
       }


    }
    if ((options.get_str("JOB_TYPE") == "TENSORSRG") or (options.get_str("JOB_TYPE") == "SR-DSRG")){
        boost::shared_ptr<Wavefunction> wfn = Process::environment.wavefunction();
        boost::shared_ptr<TensorSRG> srg(new TensorSRG(wfn,options,ints_));
        srg->compute_energy();
    }
    if (options.get_str("JOB_TYPE") == "SR-DSRG-ACI"){
        boost::shared_ptr<Wavefunction> wfn = Process::environment.wavefunction();
        {
            auto dsrg = std::make_shared<TensorSRG>(wfn,options,ints_);
            dsrg->compute_energy();
            dsrg->transfer_integrals();
        }
        {
            auto aci = std::make_shared<AdaptiveCI>(wfn,options,ints_);
            aci->compute_energy();
        }
    }
    if (options.get_str("JOB_TYPE") == "SR-DSRG-APICI"){
        boost::shared_ptr<Wavefunction> wfn = Process::environment.wavefunction();
        {
            auto dsrg = std::make_shared<TensorSRG>(wfn,options,ints_);
            dsrg->compute_energy();
            dsrg->transfer_integrals();
        }
        {
            auto apici = std::make_shared<AdaptivePathIntegralCI>(wfn,options,ints_);
            apici->compute_energy();
        }
    }

    if (options.get_str("JOB_TYPE") == "SQ"){
        SqTest sqtest;
    }

    // Delete ints_;
    delete ints_;

    ambit::finalize();

    outfile->Printf("\n Your calculation took %8.8f seconds", overall_time.get());
    return Success;
}

}} // End Namespaces<|MERGE_RESOLUTION|>--- conflicted
+++ resolved
@@ -388,17 +388,12 @@
         options.add_double("ISA_B", 0.02);
         /*- DMRG-CI or CAS-CI reference -*/
         options.add_str("CASTYPE", "CAS", "CAS FCI DMRG");
-<<<<<<< HEAD
-        /*- Reference Relaxation -*/
-        options.add_str("RELAX_REF", "NONE", "NONE ONCE ITERATE");
-=======
         /*- Algorithm for the ccvv term for three-dsrg-mrpt2 -*/
         options.add_str("CCVV_ALGORITHM", "FLY_LOOP", "CORE FLY_AMBIT FLY_LOOP");
         /*- Defintion for source operator for ccvv term -*/
         options.add_str("CCVV_SOURCE", "NORMAL", "ZERO NORMAL");
-
-        
->>>>>>> ec630356
+        /*- Reference Relaxation -*/
+        options.add_str("RELAX_REF", "NONE", "NONE ONCE ITERATE");
     }
 
     return true;
