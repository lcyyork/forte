--- conflicted
+++ resolved
@@ -54,7 +54,13 @@
         /// Use Natural Orbitals to suggest active space
         options.add_bool("NAT_ACT", false);
 
-<<<<<<< HEAD
+        // Natural Orbital selection criteria.  Used to fine tune how many active orbitals there are
+
+        /// Typically, a occupied orbital with a NO occupation of <0.98 is considered active
+        options.add_double("OCC_NATURAL", 0.98);
+        /// Typically, a virtual orbital with a NO occupation of > 0.02 is considered active
+        options.add_double("VIRT_NATURAL", 0.02);
+
         //////////////////////////////////////////////////////////////
         ///         OPTIONS FOR UNO
         //////////////////////////////////////////////////////////////
@@ -68,14 +74,6 @@
         /*- Print unrestricted natural orbitals -*/
         options.add_bool("UNO_PRINT", false);
 
-=======
-        // Natural Orbital selection criteria.  Used to fine tune how many active orbitals there are
-
-        /// Typically, a occupied orbital with a NO occupation of <0.98 is considered active
-        options.add_double("OCC_NATURAL", 0.98);
-        /// Typically, a virtual orbital with a NO occupation of > 0.02 is considered active
-        options.add_double("VIRT_NATURAL", 0.02);
->>>>>>> bb37388f
 
         /*- The amount of information printed
             to the output file -*/
@@ -571,12 +569,6 @@
            FCI_MO fci_mo(options,ints_);
            Reference reference = fci_mo.reference();
            boost::shared_ptr<Wavefunction> wfn = Process::environment.wavefunction();
-           if(options.get_str("REFERENCE")=="UHF" || options.get_str("REFERENCE")=="CUHF")
-           {
-                outfile->Printf("\n This method is designed for restricted references (ROHF or RHF)");
-                throw PSIEXCEPTION("Use either ROHF or RHF for THREE_DSRG_MRPT2");
-           }
-            
            boost::shared_ptr<THREE_DSRG_MRPT2> three_dsrg_mrpt2(new THREE_DSRG_MRPT2(reference,wfn,options,ints_));
            three_dsrg_mrpt2->compute_energy();
        }
