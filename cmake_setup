--- conflicted
+++ resolved
@@ -71,21 +71,12 @@
     return p
 
 def generate_cmakelist(args):
-<<<<<<< HEAD
     print( "   root directory: %s" % root_directory)
     print( "   psi4 executable: %s" % args.psi4)
     print( "   ambit binary installation directory: %s" % args.ambit_bindir)
     print( "   chemps2 binary installation directory: %s" % args.chemps2_bindir)
     print( "\n   is PSI4 compiled with MPI: %s" % args.mpi)
     print( "   global arrays install directory: %s" % args.ga_bindir)
-=======
-    print("   root directory: %s" % root_directory)
-    print("   psi4 executable: %s" % args.psi4)
-    print("   ambit binary installation directory: %s" % args.ambit_bindir)
-    print("   chemps2 binary installation directory: %s" % args.chemps2_bindir)
-    print("\n   is PSI4 compiled with MPI: %s" % args.mpi)
-    print("   global arrays install directory: %s" % args.ga_bindir)
->>>>>>> 76ca4f41
 
     # create a psi4 plugin and grab its CMakeLists.txt file
     command = [args.psi4,"--plugin-name","forte_template"]
@@ -192,11 +183,7 @@
         print_build_help(root_directory, args)
     else:
         # configuration was not successful
-<<<<<<< HEAD
-        print ("Sorry, something went wrong :(")
-=======
         print("Sorry, something went wrong :(")
->>>>>>> 76ca4f41
 
 
 def configure_psi4(args):
@@ -206,11 +193,7 @@
         p = subprocess.Popen(command, stdout=subprocess.PIPE)
         result = p.stdout.readlines()
         if len(result) == 0:
-<<<<<<< HEAD
-            print ("Could not detect your PSI4 executable.  Please specify its location.")
-=======
             print("Could not detect your PSI4 executable.  Please specify its location.")
->>>>>>> 76ca4f41
             exit(1)
         args.psi4 = result[0][:-1]
 
@@ -220,22 +203,14 @@
         p = subprocess.Popen(command, stdout=subprocess.PIPE)
         result = p.stdout.readlines()
     else:
-<<<<<<< HEAD
-        print ("The psi4 executable \"%s\" could not be found" % args.psi4)
-=======
         print("The psi4 executable \"%s\" could not be found" % args.psi4)
->>>>>>> 76ca4f41
         exit(1)
 
 
 def configure_ambit(args):
     if not args.ambit_bindir:
         # no --ambit-bindir provided
-<<<<<<< HEAD
-        print ("Please specify the location of the AMBIT installation directory.\nThis directory is created after compiling and installing AMBIT (make; make install)")
-=======
         print("Please specify the location of the AMBIT installation directory.\nThis directory is created after compiling and installing AMBIT (make; make install)")
->>>>>>> 76ca4f41
         exit(1)
 
     # check if psi4 executable exists
@@ -244,23 +219,14 @@
         p = subprocess.Popen(command, stdout=subprocess.PIPE)
         result = p.stdout.readlines()
     else:
-<<<<<<< HEAD
-        print ("The psi4 executable \"%s\" could not be found" % args.psi4)
-=======
         print("The psi4 executable \"%s\" could not be found" % args.psi4)
->>>>>>> 76ca4f41
         exit(1)
 
 
 def configure_chemps2(args):
     if not args.chemps2_bindir:
-<<<<<<< HEAD
         print( "Please specify the location of the CHEMPS2 installation directory.\nThis directory is created after compiling and installing CheMPS2 (make; make install)")
         print( "\nI will assume that you do not want to use CHEMPS2")
-=======
-        print("Please specify the location of the CHEMPS2 installation directory.\nThis directory is created after compiling and installing CheMPS2 (make; make install)")
-        print("\nI will assume that you do not want to use CHEMPS2")
->>>>>>> 76ca4f41
     #    exit(1)
     else:
         # check if psi4 executable exists
@@ -273,16 +239,9 @@
                     found = True
 
             if not found:
-<<<<<<< HEAD
                 print ("The chemps2 directory \"%s\" does not contain a library file." % chemps2_libdir)
                 exit(1)
         else:
             print ("The chemps2 directory \"%s\" does not contain a libchemps2 file.\nCheck the argument passed via --chemps2-bindir." % chemps2_libdir)
-=======
-                print("The chemps2 directory \"%s\" does not contain a library file." % chemps2_libdir)
-                exit(1)
-        else:
-            print("The chemps2 directory \"%s\" does not contain a libchemps2 file.\nCheck the argument passed via --chemps2-bindir." % chemps2_libdir)
->>>>>>> 76ca4f41
 if __name__ == '__main__':
     main(sys.argv)