# Test DETCI transition dipole and oscillator strengths

import forte

r_scf = -154.80914322697598
r_0ag = -154.84695193645672
r_1ag = -154.59019912152513
r_2ag = -154.45363253270600
r_0bu = -154.54629332287075
rosc_0ag_0bu = 1.086716030595
rosc_1ag_0bu = 0.013542791095
rosc_2ag_0bu = 0.041762051475

molecule butadiene{
0 1
H  1.080977 -2.558832  0.000000
H -1.080977  2.558832  0.000000
H  2.103773 -1.017723  0.000000
H -2.103773  1.017723  0.000000
H -0.973565 -1.219040  0.000000
H  0.973565  1.219040  0.000000
C  0.000000  0.728881  0.000000
C  0.000000 -0.728881  0.000000
C  1.117962 -1.474815  0.000000
C -1.117962  1.474815  0.000000
}

set {
  reference      rhf
  scf_type       df
  basis          def2-svp
  df_basis_scf   def2-universal-jkfit
  df_basis_mp2   def2-universal-jkfit
  e_convergence  10
  d_convergence  12
  maxiter        100
}
Escf, wfn = energy('scf', return_wfn=True)
compare_values(r_scf, Escf, 8, "SCF energy")

set forte{
  int_type            df
  active_space_solver detci
  e_convergence       10
  frozen_docc         [2,0,0,2]
  restricted_docc     [5,0,0,4]
  active              [0,2,2,0]
  avg_state           [[0,1,3], [3,1,1]]
  transition_dipoles  true
<<<<<<< HEAD
  transition_dipoles_all true
=======
  mcscf_reference    false
>>>>>>> db6ce588
}
e, wfn = energy('forte', ref_wfn=wfn, return_wfn=True)

psi4.core.print_variables()
compare_values(r_0ag, variable("ENERGY ROOT 0 1AG"), 8, "CASCI(4,4) singlet Ag energy 0")
compare_values(r_1ag, variable("ENERGY ROOT 1 1AG"), 8, "CASCI(4,4) singlet Ag energy 1")
compare_values(r_2ag, variable("ENERGY ROOT 2 1AG"), 8, "CASCI(4,4) singlet Ag energy 2")
compare_values(r_0bu, variable("ENERGY ROOT 0 1BU"), 8, "CASCI(4,4) singlet Bu energy 0")
compare_values(rosc_0ag_0bu, variable("OSC. SINGLET 0AG -> 0BU"), 6, "Oscillator strength singlet 0Ag -> 0Bu")
compare_values(rosc_1ag_0bu, variable("OSC. SINGLET 1AG -> 0BU"), 6, "Oscillator strength singlet 1Ag -> 0Bu")
compare_values(rosc_2ag_0bu, variable("OSC. SINGLET 2AG -> 0BU"), 6, "Oscillator strength singlet 2Ag -> 0Bu")<|MERGE_RESOLUTION|>--- conflicted
+++ resolved
@@ -47,11 +47,8 @@
   active              [0,2,2,0]
   avg_state           [[0,1,3], [3,1,1]]
   transition_dipoles  true
-<<<<<<< HEAD
   transition_dipoles_all true
-=======
   mcscf_reference    false
->>>>>>> db6ce588
 }
 e, wfn = energy('forte', ref_wfn=wfn, return_wfn=True)
 
