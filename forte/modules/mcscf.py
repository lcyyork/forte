# import forte
from typing import List
from .module import Module
from forte.data import ForteData
from forte._forte import (
    to_state_nroots_map,
    make_active_space_solver,
    make_mcscf_two_step,
    MOSpaceInfo,
    make_mo_space_info_from_map,
)


class MCSCF(Module):

    """
    A module to perform MCSCF calculations.
    """

    def __init__(self, solver_type: str = "FCI"):
        """
        Parameters
        ----------
        solver_type: str
            The type of the active space solver.
        """
        super().__init__()
        self.solver_type = solver_type

    def _run(self, data: ForteData) -> ForteData:
        state_map = to_state_nroots_map(data.state_weights_map)
<<<<<<< HEAD
        # data.active_space_solver = make_active_space_solver(
        #     self.solver_type, state_map, data.scf_info, data.mo_space_info, data.options
        # )
        casscf = make_mcscf_two_step(
            data.state_weights_map, data.scf_info, data.options, data.mo_space_info, data.ints
=======

        data.active_space_solver = make_active_space_solver(
            self.solver_type, state_map, data.scf_info, data.mo_space_info, data.options
        )
        mcscf = make_mcscf_two_step(
            data.active_space_solver,
            data.state_weights_map,
            data.scf_info,
            data.options,
            data.mo_space_info,
            data.ints,
>>>>>>> db6ce588
        )
        energy = mcscf.compute_energy()
        data.results.add("energy", energy, "MCSCF energy", "hartree")

        return data<|MERGE_RESOLUTION|>--- conflicted
+++ resolved
@@ -29,13 +29,6 @@
 
     def _run(self, data: ForteData) -> ForteData:
         state_map = to_state_nroots_map(data.state_weights_map)
-<<<<<<< HEAD
-        # data.active_space_solver = make_active_space_solver(
-        #     self.solver_type, state_map, data.scf_info, data.mo_space_info, data.options
-        # )
-        casscf = make_mcscf_two_step(
-            data.state_weights_map, data.scf_info, data.options, data.mo_space_info, data.ints
-=======
 
         data.active_space_solver = make_active_space_solver(
             self.solver_type, state_map, data.scf_info, data.mo_space_info, data.options
@@ -46,8 +39,7 @@
             data.scf_info,
             data.options,
             data.mo_space_info,
-            data.ints,
->>>>>>> db6ce588
+            data.ints
         )
         energy = mcscf.compute_energy()
         data.results.add("energy", energy, "MCSCF energy", "hartree")
