--- conflicted
+++ resolved
@@ -432,11 +432,7 @@
 
 bool MCSCF_2STEP::is_single_reference() {
     auto nactv = mo_space_info_->size("ACTIVE");
-<<<<<<< HEAD
     auto nclosed = mo_space_info_->size("INACTIVE_DOCC");
-=======
-    auto nclosed_electrons = mo_space_info_->size("INACTIVE_DOCC");
->>>>>>> 43868a93
 
     if (state_weights_map_.size() == 1) {
         for (const auto& [state, _] : state_weights_map_) {
