/*
 * @BEGIN LICENSE
 *
 * Forte: an open-source plugin to Psi4 (https://github.com/psi4/psi4)
 * that implements a variety of quantum chemistry methods for strongly
 * correlated electrons.
 *
 * Copyright (c) 2012-2023 by its authors (see COPYING, COPYING.LESSER, AUTHORS).
 *
 * The copyrights for code used from other parties are included in
 * the corresponding files.
 *
 * This program is free software: you can redistribute it and/or modify
 * it under the terms of the GNU Lesser General Public License as published by
 * the Free Software Foundation, either version 3 of the License, or
 * (at your option) any later version.
 *
 * This program is distributed in the hope that it will be useful,
 * but WITHOUT ANY WARRANTY; without even the implied warranty of
 * MERCHANTABILITY or FITNESS FOR A PARTICULAR PURPOSE.  See the
 * GNU Lesser General Public License for more details.
 *
 * You should have received a copy of the GNU Lesser General Public License
 * along with this program.  If not, see http://www.gnu.org/licenses/.
 *
 * @END LICENSE
 */

#include <cmath>

#include "psi4/libpsi4util/PsiOutStream.h"

#include "helpers/timer.h"
#include "base_classes/mo_space_info.h"
#include "helpers/iterative_solvers.h"

#define PRINT_VARS(msg)                                                                            \
    // std::vector<std::pair<size_t, std::string>> v = {{collapse_size_, "collapse_size_"},           \
    //                                                  {subspace_size_, "subspace_size_"},           \
    //                                                  {basis_size_, "basis_size_"},                 \
    //                                                  {sigma_size_, "sigma_size_"},                 \
    //                                                  {nroot_, "nroot_"}};                          \
    // outfile->Printf("\n\n => %s <=", msg);                                                         \
    // for (auto vk : v) {                                                                            \
    //     outfile->Printf("\n    %-30s  %zu", vk.second.c_str(), vk.first);                          \
    // }

using namespace psi;

namespace forte {

DavidsonLiuSolver::DavidsonLiuSolver(size_t size, size_t nroot) : size_(size), nroot_(nroot) {
    if (size_ == 0)
        throw std::runtime_error("DavidsonLiuSolver called with space of dimension zero.");
    residual_.resize(nroot, 0.0);
}

void DavidsonLiuSolver::startup(std::shared_ptr<psi::Vector> diagonal) {
    // set space size
    collapse_size_ = std::min(collapse_per_root_ * nroot_, size_);
    subspace_size_ = std::min(subspace_per_root_ * nroot_, size_);

    if (collapse_size_ > subspace_size_) {
        std::string msg =
            "DavidsonLiuSolver: collapse space size (" + std::to_string(collapse_size_) +
            ") must be less or equal to subspace size (" + std::to_string(subspace_size_) + ")";
        throw std::runtime_error(msg);
    }

    basis_size_ = 0; // start with no vectors
    sigma_size_ = 0; // start with no sigma vectors
    iter_ = 0;
    converged_ = 0;

    // store the basis vectors (each row is a vector)
    b_ = std::make_shared<psi::Matrix>("b", subspace_size_, size_);
    b_->zero();
    bnew = std::make_shared<psi::Matrix>("bnew", subspace_size_, size_);
    f = std::make_shared<psi::Matrix>("f", subspace_size_, size_);
    sigma_ = std::make_shared<psi::Matrix>("sigma", size_, subspace_size_);
    sigma_->zero();

    G = std::make_shared<psi::Matrix>("G", subspace_size_, subspace_size_);
    S = std::make_shared<psi::Matrix>("S", subspace_size_, subspace_size_);
    alpha = std::make_shared<psi::Matrix>("alpha", subspace_size_, subspace_size_);

    lambda = std::make_shared<psi::Vector>("lambda", subspace_size_);
    lambda_old = std::make_shared<psi::Vector>("lambda_old", subspace_size_);
    h_diag = std::make_shared<psi::Vector>("h_diag", size_);

    h_diag->copy(*diagonal);
}

DavidsonLiuSolver::~DavidsonLiuSolver() {}

void DavidsonLiuSolver::set_print_level(size_t n) { print_level_ = n; }

void DavidsonLiuSolver::set_e_convergence(double value) { e_convergence_ = value; }

void DavidsonLiuSolver::set_r_convergence(double value) { r_convergence_ = value; }

double DavidsonLiuSolver::get_e_convergence() const { return e_convergence_; }

double DavidsonLiuSolver::get_r_convergence() const { return r_convergence_; }

void DavidsonLiuSolver::set_collapse_per_root(int value) { collapse_per_root_ = value; }

void DavidsonLiuSolver::set_subspace_per_root(int value) { subspace_per_root_ = value; }

size_t DavidsonLiuSolver::collapse_size() const { return collapse_size_; }

<<<<<<< HEAD
size_t DavidsonLiuSolver::sigma_size() const { return sigma_size_; }

size_t DavidsonLiuSolver::basis_size() const { return basis_size_; }

void DavidsonLiuSolver::add_guess(psi::SharedVector vec) {
=======
void DavidsonLiuSolver::add_guess(std::shared_ptr<psi::Vector> vec) {
>>>>>>> d7d1b7e7
    // Give the next b that does not have a sigma
    for (size_t j = 0; j < size_; ++j) {
        b_->set(basis_size_, j, vec->get(j));
    }
    basis_size_++;
}

void DavidsonLiuSolver::get_b(std::shared_ptr<psi::Vector> vec) {
    PRINT_VARS("get_b")
    // Give the next b that does not have a sigma
    for (size_t j = 0; j < size_; ++j) {
        vec->set(j, b_->get(sigma_size_, j));
    }
}

<<<<<<< HEAD
void DavidsonLiuSolver::get_b(psi::SharedVector vec, size_t i) {
    PRINT_VARS("get_b")
    // Give the i-th b
    for (size_t j = 0; j < size_; ++j) {
        vec->set(j, b_->get(i, j));
    }
}

bool DavidsonLiuSolver::add_sigma(psi::SharedVector vec) {
=======
bool DavidsonLiuSolver::add_sigma(std::shared_ptr<psi::Vector> vec) {
>>>>>>> d7d1b7e7
    PRINT_VARS("add_sigma")
    // Place the new sigma vector at the end
    for (size_t j = 0; j < size_; ++j) {
        sigma_->set(j, sigma_size_, vec->get(j));
    }
    sigma_size_++;
    return (sigma_size_ < basis_size_);
}

void DavidsonLiuSolver::set_sigma(psi::SharedVector vec, size_t i) {
    PRINT_VARS("set_sigma")
    // Set the i-th sigma vector
    for (size_t j = 0; j < size_; ++j) {
        sigma_->set(j, i, vec->get(j));
    }
}

void DavidsonLiuSolver::set_hdiag(psi::SharedVector hdiag) {
    h_diag->copy(*hdiag);
}

void DavidsonLiuSolver::set_project_out(std::vector<sparse_vec> project_out) {
    project_out_ = project_out;
}

std::shared_ptr<psi::Vector> DavidsonLiuSolver::eigenvalues() const { return lambda; }

std::shared_ptr<psi::Matrix> DavidsonLiuSolver::eigenvectors() const { return bnew; }

std::shared_ptr<psi::Vector> DavidsonLiuSolver::eigenvector(size_t n) const {
    double** v = bnew->pointer();
    auto evec = std::make_shared<psi::Vector>("V", size_);
    for (size_t I = 0; I < size_; I++) {
        evec->set(I, v[n][I]);
    }
    return evec;
}

std::vector<double> DavidsonLiuSolver::residuals() const { return residual_; }

void DavidsonLiuSolver::reset_convergence() { converged_ = 0; }

SolverStatus DavidsonLiuSolver::update() {
    // If converged or exceeded the maximum number of iterations return true
    // if ((converged_ >= nroot_) or (iter_ > maxiter_)) return
    // SolverStatus::Converged;
    if ((converged_ >= nroot_))
        return SolverStatus::Converged;

    PRINT_VARS("update")

    local_timer t_davidson;

    // form and diagonalize mini-matrix
    G->zero();
    G->gemm(false, false, 1.0, b_, sigma_, 0.0);
    G->hermitivitize();
    G->diagonalize(alpha, lambda);

    bool is_energy_converged = false;
    bool is_residual_converged = false;
    if (not last_update_collapsed_) {
        auto converged = check_convergence();
        is_energy_converged = converged.first;
        is_residual_converged = converged.second;
        if (is_energy_converged and is_residual_converged) {
            get_results();
            return SolverStatus::Converged;
        }
    }

    if (size_ == 1)
        return SolverStatus::Converged;

    check_orthogonality();

    // Do subspace collapse
    if (subspace_collapse()) {
        last_update_collapsed_ = true;
        return SolverStatus::Collapse;
    } else {
        last_update_collapsed_ = false;
    }

    // Step #3: Build the Correction Vectors
    // form preconditioned residue vectors
    form_correction_vectors();

    // Step #3b: Project out undesired roots
    project_out_roots(f);

    // Step #4: Normalize the Correction Vectors
    auto f_norm = normalize_vectors(f, nroot_);

    // schmidt orthogonalize the f[k] against the set of b[i] and add new
    // vectors
    size_t num_added = 0;
    for (size_t k = 0; k < nroot_; k++) {
        if (basis_size_ < subspace_size_) {
            // check that the norm of the correction vector (before normalization) is "not small"
            if (f_norm[k] > 0.01 * r_convergence_) {
                // Schmidt-orthogonalize the correction vector
                if (schmidt_add(b_, basis_size_, size_, f, k)) {
                    basis_size_++; // <- Increase L if we add one more basis vector
                    num_added += 1;
                } else {
                    outfile->Printf("\n  Rejected new correction vector %d with norm: %f", k,
                                    f_norm[k]);
                }
            }
        }
    }

    check_orthogonality();

    // if we do not add any new vector then we are in trouble and we better finish the computation
    if ((num_added == 0) and is_energy_converged) {
        return SolverStatus::Converged;
    }

    iter_++;

    timing_ += t_davidson.get();

    return SolverStatus::NotConverged;
}

void DavidsonLiuSolver::form_correction_vectors() {
    f->zero();
    double* lambda_p = lambda->pointer();
    double* Adiag_p = h_diag->pointer();
    double** b_p = b_->pointer();
    double** f_p = f->pointer();
    double** alpha_p = alpha->pointer();
    double** sigma_p = sigma_->pointer();

    for (size_t k = 0; k < nroot_; k++) { // loop over roots
        residual_[k] = 0.0;
        for (size_t I = 0; I < size_; I++) { // loop over elements
            for (size_t i = 0; i < basis_size_; i++) {
                f_p[k][I] += alpha_p[i][k] * (sigma_p[I][i] - lambda_p[k] * b_p[i][I]);
            }
            residual_[k] += std::pow(f_p[k][I], 2.0);

            double denom = lambda_p[k] - Adiag_p[I];
            if (std::fabs(denom) > 1.0e-6) {
                f_p[k][I] /= denom;
            } else {
                f_p[k][I] = 0.0;
            }
        }
        residual_[k] = std::sqrt(residual_[k]);
    }
}

void DavidsonLiuSolver::compute_residual_norm() {
    double* lambda_p = lambda->pointer();
    double** b_p = b_->pointer();
    double** alpha_p = alpha->pointer();
    double** sigma_p = sigma_->pointer();

    for (size_t k = 0; k < nroot_; k++) { // loop over roots
        residual_[k] = 0.0;
        for (size_t I = 0; I < size_; I++) { // loop over elements
            double r = 0.0;
            for (size_t i = 0; i < basis_size_; i++) {
                r += alpha_p[i][k] * (sigma_p[I][i] - lambda_p[k] * b_p[i][I]);
            }
            residual_[k] += std::pow(r, 2.0);
        }
        residual_[k] = std::sqrt(residual_[k]);
    }
}

void DavidsonLiuSolver::project_out_roots(std::shared_ptr<psi::Matrix> v) {
    double** v_p = v->pointer();
    for (size_t k = 0; k < nroot_; k++) {
        for (auto& bad_root : project_out_) {
            double overlap = 0.0;
            for (auto& I_CI : bad_root) {
                size_t I = I_CI.first;
                double CI = I_CI.second;
                overlap += v_p[k][I] * CI;
            }
            for (auto& I_CI : bad_root) {
                size_t I = I_CI.first;
                double CI = I_CI.second;
                v_p[k][I] -= overlap * CI;
            }
        }
    }
}

std::vector<double> DavidsonLiuSolver::normalize_vectors(std::shared_ptr<psi::Matrix> v, size_t n) {
    // normalize each residual
    std::vector<double> v_norm;
    for (size_t k = 0; k < n; k++) {
        double* v_k = v->pointer()[k];
        double norm = C_DDOT(size_, v_k, 1, v_k, 1);
        // for (size_t I = 0; I < size_; I++) {
        //     norm += v_p[k][I] * v_p[k][I];
        // }
        norm = std::sqrt(norm);
        for (size_t I = 0; I < size_; I++) {
            v_k[I] /= norm;
        }
        v_norm.push_back(norm);
    }
    return v_norm;
}

bool DavidsonLiuSolver::subspace_collapse() {
    if (collapse_size_ + nroot_ > subspace_size_) { // in this case I will never
                                                    // be able to add new
                                                    // vectors
        // collapse vectors
        collapse_vectors();

        // normalize new vectors
        normalize_vectors(bnew, collapse_size_);

        // Copy them into place
        b_->zero();
        sigma_->zero();
        basis_size_ = 0;
        sigma_size_ = 0;
        for (size_t k = 0; k < collapse_size_; k++) {
            double norm_bnew_k = std::fabs(bnew->get_row(0, k)->norm());
            if (norm_bnew_k > schmidt_threshold_) {
                if (schmidt_add(b_, basis_size_, size_, bnew, k)) {
                    basis_size_++; // <- Increase L if we add one more basis vector
                }
            }
        }
        return false;
    }

    // If L is close to maxdim, collapse to one guess per root */
    if (nroot_ + basis_size_ > subspace_size_) { // this means that next
                                                 // iteration I cannot add more
                                                 // roots so I need to collapse
        if (print_level_ > 1) {
            outfile->Printf("\nSubspace too large: max subspace size = %d, "
                            "basis size = %d\n",
                            subspace_size_, basis_size_);
            outfile->Printf("Collapsing eigenvectors.\n");
        }
        // collapse vectors
        collapse_vectors();

        // normalize new vectors
        normalize_vectors(bnew, collapse_size_);

        // Copy them into place
        b_->zero();
        sigma_->zero();
        basis_size_ = 0;
        sigma_size_ = 0;
        for (size_t k = 0; k < collapse_size_; k++) {
            if (schmidt_add(b_, basis_size_, size_, bnew, k)) {
                basis_size_++; // <- Increase L if we add one more basis vector
            }
        }

        /// Need new sigma vectors to continue, so return control to caller
        return true;
    }
    return false;
}

void DavidsonLiuSolver::collapse_vectors() {
    bnew->zero();
    double** alpha_p = alpha->pointer();
    double** b_p = b_->pointer();
    double** bnew_p = bnew->pointer();
    for (size_t i = 0; i < collapse_size_; i++) {
        for (size_t j = 0; j < basis_size_; j++) {
            for (size_t k = 0; k < size_; k++) {
                bnew_p[i][k] += alpha_p[j][i] * b_p[j][k];
            }
        }
    }
}

/// add a new vector and orthogonalize it against the existing ones
bool DavidsonLiuSolver::schmidt_add(std::shared_ptr<psi::Matrix> Amat, size_t rows, size_t cols,
                                    std::shared_ptr<psi::Matrix> vvec, int l) {
    double** A = Amat->pointer();
    double* v = vvec->pointer()[l];

    for (size_t i = 0; i < rows; i++) {
        const auto dotval = C_DDOT(cols, A[i], 1, v, 1);
        for (size_t I = 0; I < cols; I++)
            v[I] -= dotval * A[i][I];
    }

    const auto normval = std::sqrt(C_DDOT(cols, v, 1, v, 1));
    if (normval < schmidt_threshold_)
        return false;
    for (size_t I = 0; I < cols; I++)
        A[rows][I] = v[I] / normval;

    return true;
}

std::pair<bool, bool> DavidsonLiuSolver::check_convergence() {
    compute_residual_norm();
    // check convergence on all roots
    size_t num_converged_energy = 0;
    size_t num_converged_residual = 0;
    converged_ = 0;
    if (print_level_ > 1) {
        outfile->Printf("\n  Root      Eigenvalue        Delta   Converged?\n");
        outfile->Printf("  ---- -------------------- --------- ----------\n");
    }
    for (size_t k = 0; k < nroot_; k++) {
        // check if the energy converged
        double diff = std::fabs(lambda->get(k) - lambda_old->get(k));
        bool this_energy_converged = (diff < e_convergence_);
        // check if the residual converged
        bool this_residual_converged = (residual_[k] < r_convergence_);
        // update counters
        num_converged_energy += this_energy_converged;
        num_converged_residual += this_residual_converged;

        if (this_energy_converged and this_residual_converged) {
            converged_++;
        }
        // update the old eigenvalue
        lambda_old->set(k, lambda->get(k));

        if (print_level_ > 1) {
            bool this_converged = (this_energy_converged and this_residual_converged);
            outfile->Printf("  %3d  %20.14f %4.3e      %1s\n", k, lambda->get(k), diff,
                            this_converged ? "Y" : "N");
        }
    }

    bool is_energy_converged = (num_converged_energy == nroot_);
    bool is_residual_converged = (num_converged_residual == nroot_);
    return std::make_pair(is_energy_converged, is_residual_converged);
}

void DavidsonLiuSolver::get_results() {
    /* generate final eigenvalues and eigenvectors */
    double** alpha_p = alpha->pointer();
    double** b_p = b_->pointer();
    double* eps = lambda_old->pointer();
    double** v = bnew->pointer();
    bnew->zero();

    for (size_t i = 0; i < nroot_; i++) {
        eps[i] = lambda->get(i);
        for (size_t j = 0; j < basis_size_; j++) {
            for (size_t I = 0; I < size_; I++) {
                v[i][I] += alpha_p[j][i] * b_p[j][I];
            }
        }
        // Normalize v
        double norm = 0.0;
        for (size_t I = 0; I < size_; I++) {
            norm += v[i][I] * v[i][I];
        }
        norm = std::sqrt(norm);
        for (size_t I = 0; I < size_; I++) {
            v[i][I] /= norm;
        }
    }
    //    if (print_level_){
    //        outfile->Printf("\n  The Davidson-Liu algorithm converged in %d
    //        iterations.", iter_);
    //        outfile->Printf("\n  %s: %f s","Time spent diagonalizing
    //        H",timing_);
    //    }
}

void DavidsonLiuSolver::check_orthogonality() {
    // Compute the overlap matrix
    S->gemm(false, true, 1.0, b_, b_, 0.0);

    // Check for normalization
    double maxdiag = 0.0;
    for (size_t i = 0; i < basis_size_; ++i) {
        maxdiag = std::max(maxdiag, std::fabs(S->get(i, i) - 1.0));
    }
    if (maxdiag > orthogonality_threshold_) {
        S->print();
        outfile->Printf("\n  Maximum absolute deviation from normalization: %e", maxdiag);
        std::string msg =
            "DavidsonLiuSolver::check_orthogonality(): eigenvectors are not normalized!";
        throw std::runtime_error(msg);
    }

    // Check for orthogonality
    double maxoffdiag = 0.0;
    for (size_t i = 0; i < basis_size_; ++i) {
        for (size_t j = 0; j < basis_size_; ++j) {
            if (i != j) {
                maxoffdiag = std::max(maxoffdiag, std::fabs(S->get(i, j)));
            }
        }
    }
    if (maxoffdiag > orthogonality_threshold_) {
        S->print();
        outfile->Printf("\n  Maximum absolute off-diagonal element of the overlap: %e", maxoffdiag);
        std::string msg =
            "DavidsonLiuSolver::check_orthogonality(): eigenvectors are not orthogonal!";
        throw std::runtime_error(msg);
    }
}

<<<<<<< HEAD
void DavidsonLiuSolver::check_G_hermiticity() {
    double maxnonherm = 0.0;
    for (size_t i = 0; i < basis_size_; ++i) {
        for (size_t j = i + 1; j < basis_size_; ++j) {
            maxnonherm = std::max(maxnonherm, std::fabs(G->get(i, j) - G->get(j, i)));
        }
    }
    if (maxnonherm > nonhermitian_G_threshold_) {
        G->print();
        outfile->Printf("\n  Maximum absolute off-diagonal element of the Hamiltonian: %e",
                        maxnonherm);
        std::string msg =
            "DavidsonLiuSolver::check_G_hermiticity(): the Hamiltonian in not Hermitian";
        throw std::runtime_error(msg);
    } else {
        for (size_t i = 0; i < basis_size_; ++i) {
            for (size_t j = i + 1; j < basis_size_; ++j) {
                auto od = 0.5 * (G->get(i, j) + G->get(j, i));
                G->set(i, j, od);
                G->set(j, i, od);
            }
        }
    }
}

=======
>>>>>>> d7d1b7e7
} // namespace forte<|MERGE_RESOLUTION|>--- conflicted
+++ resolved
@@ -109,15 +109,11 @@
 
 size_t DavidsonLiuSolver::collapse_size() const { return collapse_size_; }
 
-<<<<<<< HEAD
 size_t DavidsonLiuSolver::sigma_size() const { return sigma_size_; }
 
 size_t DavidsonLiuSolver::basis_size() const { return basis_size_; }
 
-void DavidsonLiuSolver::add_guess(psi::SharedVector vec) {
-=======
 void DavidsonLiuSolver::add_guess(std::shared_ptr<psi::Vector> vec) {
->>>>>>> d7d1b7e7
     // Give the next b that does not have a sigma
     for (size_t j = 0; j < size_; ++j) {
         b_->set(basis_size_, j, vec->get(j));
@@ -133,7 +129,6 @@
     }
 }
 
-<<<<<<< HEAD
 void DavidsonLiuSolver::get_b(psi::SharedVector vec, size_t i) {
     PRINT_VARS("get_b")
     // Give the i-th b
@@ -142,10 +137,7 @@
     }
 }
 
-bool DavidsonLiuSolver::add_sigma(psi::SharedVector vec) {
-=======
 bool DavidsonLiuSolver::add_sigma(std::shared_ptr<psi::Vector> vec) {
->>>>>>> d7d1b7e7
     PRINT_VARS("add_sigma")
     // Place the new sigma vector at the end
     for (size_t j = 0; j < size_; ++j) {
@@ -557,32 +549,4 @@
     }
 }
 
-<<<<<<< HEAD
-void DavidsonLiuSolver::check_G_hermiticity() {
-    double maxnonherm = 0.0;
-    for (size_t i = 0; i < basis_size_; ++i) {
-        for (size_t j = i + 1; j < basis_size_; ++j) {
-            maxnonherm = std::max(maxnonherm, std::fabs(G->get(i, j) - G->get(j, i)));
-        }
-    }
-    if (maxnonherm > nonhermitian_G_threshold_) {
-        G->print();
-        outfile->Printf("\n  Maximum absolute off-diagonal element of the Hamiltonian: %e",
-                        maxnonherm);
-        std::string msg =
-            "DavidsonLiuSolver::check_G_hermiticity(): the Hamiltonian in not Hermitian";
-        throw std::runtime_error(msg);
-    } else {
-        for (size_t i = 0; i < basis_size_; ++i) {
-            for (size_t j = i + 1; j < basis_size_; ++j) {
-                auto od = 0.5 * (G->get(i, j) + G->get(j, i));
-                G->set(i, j, od);
-                G->set(j, i, od);
-            }
-        }
-    }
-}
-
-=======
->>>>>>> d7d1b7e7
 } // namespace forte