/*
 * @BEGIN LICENSE
 *
 * Forte: an open-source plugin to Psi4 (https://github.com/psi4/psi4)
 * that implements a variety of quantum chemistry methods for strongly
 * correlated electrons.
 *
 * Copyright (c) 2012-2023 by its authors (see COPYING, COPYING.LESSER, AUTHORS).
 *
 * The copyrights for code used from other parties are included in
 * the corresponding files.
 *
 * This program is free software: you can redistribute it and/or modify
 * it under the terms of the GNU Lesser General Public License as published by
 * the Free Software Foundation, either version 3 of the License, or
 * (at your option) any later version.
 *
 * This program is distributed in the hope that it will be useful,
 * but WITHOUT ANY WARRANTY; without even the implied warranty of
 * MERCHANTABILITY or FITNESS FOR A PARTICULAR PURPOSE.  See the
 * GNU Lesser General Public License for more details.
 *
 * You should have received a copy of the GNU Lesser General Public License
 * along with this program.  If not, see http://www.gnu.org/licenses/.
 *
 * @END LICENSE
 */

#include <cmath>
#include <numeric>

#include "psi4/libpsi4util/PsiOutStream.h"
#include "psi4/libpsi4util/process.h"

#include "helpers/timer.h"
#include "sparse_ci/determinant_substitution_lists.h"

#include "ci_rdms.h"

using namespace psi;

namespace forte {

// A class that takes the determinants and expansion
// coefficients and computes reduced density matrices.

CI_RDMS::CI_RDMS(const std::vector<int>& mo_symmetry, const std::vector<Determinant>& det_space,
                 std::shared_ptr<psi::Matrix> evecs, int root1, int root2)
    : mo_symmetry_(mo_symmetry), det_space_(det_space), evecs_(evecs), root1_(root1),
      root2_(root2) {
    startup();
}

CI_RDMS::CI_RDMS(const std::vector<int>& mo_symmetry, DeterminantHashVec& wfn,
                 std::shared_ptr<psi::Matrix> evecs, int root1, int root2)
    : wfn_(wfn), mo_symmetry_(mo_symmetry), evecs_(evecs), root1_(root1), root2_(root2) {

    det_space_ = wfn.determinants();

    startup();
}

CI_RDMS::~CI_RDMS() {}

void CI_RDMS::startup() {
    // The number of correlated molecular orbitals
    norb_ = mo_symmetry_.size();
    norb2_ = norb_ * norb_;
    norb3_ = norb2_ * norb_;
    norb4_ = norb3_ * norb_;
    norb5_ = norb4_ * norb_;
    norb6_ = norb5_ * norb_;

    dim_space_ = det_space_.size();

    if (dim_space_ == 0) {
        throw std::runtime_error("CI_RDMS: Determinant space is empty.");
    }
    na_ = det_space_[0].count_alfa();
    nb_ = det_space_[0].count_beta();

    print_ = false;

    one_map_done_ = false;

    if (print_) {
        outfile->Printf("\n  Computing RDMS");
        outfile->Printf("\n  Number of active alpha electrons: %zu", na_);
        outfile->Printf("\n  Number of active beta electrons: %zu", nb_);
        outfile->Printf("\n  Number of correlated orbitals: %zu", norb_);
    }
}

void CI_RDMS::set_max_rdm(int rdm) { max_rdm_ = rdm; }

double CI_RDMS::get_energy(std::shared_ptr<ActiveSpaceIntegrals> as_ints,
                           std::vector<double>& oprdm_a, std::vector<double>& oprdm_b,
                           std::vector<double>& tprdm_aa, std::vector<double>& tprdm_bb,
                           std::vector<double>& tprdm_ab) {
    double nuc_rep = as_ints->ints()->nuclear_repulsion_energy();
    double scalar_energy = as_ints->frozen_core_energy() + as_ints->scalar_energy();
    double energy_1rdm = 0.0;
    double energy_2rdm = 0.0;

    for (size_t p = 0; p < norb_; ++p) {
        for (size_t q = 0; q < norb_; ++q) {
            energy_1rdm += oprdm_a[norb_ * p + q] * as_ints->oei_a(p, q);
            energy_1rdm += oprdm_b[norb_ * p + q] * as_ints->oei_b(p, q);
        }
    }

    for (size_t p = 0; p < norb_; ++p) {
        for (size_t q = 0; q < norb_; ++q) {
            for (size_t r = 0; r < norb_; ++r) {
                for (size_t s = 0; s < norb_; ++s) {
                    if (na_ >= 2)
                        energy_2rdm += 0.25 * tprdm_aa[p * norb3_ + q * norb2_ + r * norb_ + s] *
                                       as_ints->tei_aa(p, q, r, s);
                    if ((na_ >= 1) and (nb_ >= 1))
                        energy_2rdm += tprdm_ab[p * norb3_ + q * norb2_ + r * norb_ + s] *
                                       as_ints->tei_ab(p, q, r, s);
                    if (nb_ >= 2)
                        energy_2rdm += 0.25 * tprdm_bb[p * norb3_ + q * norb2_ + r * norb_ + s] *
                                       as_ints->tei_bb(p, q, r, s);
                }
            }
        }
    }
    double total_energy = nuc_rep + scalar_energy + energy_1rdm + energy_2rdm;

    if (print_) {
        outfile->Printf("\n  Total Energy: %25.15f\n", total_energy);
        outfile->Printf("\n  Scalar Energy = %8.8f", scalar_energy);
        outfile->Printf("\n  energy_1rdm = %8.8f", energy_1rdm);
        outfile->Printf("\n  energy_2rdm = %8.8f", energy_2rdm);
        outfile->Printf("\n  nuclear_repulsion_energy = %8.8f", nuc_rep);
    }

    return total_energy;
}

void CI_RDMS::compute_1rdm(std::vector<double>& oprdm_a, std::vector<double>& oprdm_b) {
    local_timer one;
    get_one_map();
    if (print_)
        outfile->Printf("\n  Time spent forming 1-map:   %1.6f", one.get());

    local_timer build;
    oprdm_a.assign(norb2_, 0.0);
    oprdm_b.assign(norb2_, 0.0);

    for (size_t J = 0; J < dim_space_; ++J) {
        auto vJ = evecs_->get(J, root2_);
        for (const auto& aJ_mo_sign : a_ann_list_[J]) {
            const auto [aJ_add, _p] = aJ_mo_sign;
            auto p = std::abs(_p) - 1;
            auto sign_p = _p < 0;
            for (const auto& aaJ_mo_sign : a_cre_list_[aJ_add]) {
                const auto [I, _q] = aaJ_mo_sign;
                auto q = std::abs(_q) - 1;
                auto sign = ((_q < 0) == sign_p) ? 1 : -1;
                oprdm_a[q * norb_ + p] += evecs_->get(I, root1_) * vJ * sign;
            }
        }
        for (const auto& bJ_mo_sign : b_ann_list_[J]) {
            const auto [bJ_add, _p] = bJ_mo_sign;
            auto p = std::abs(_p) - 1;
            auto sign_p = _p < 0;
            for (const auto& bbJ_mo_sign : b_cre_list_[bJ_add]) {
                const auto [I, _q] = bbJ_mo_sign;
                auto q = std::abs(_q) - 1;
                auto sign = ((_q < 0) == sign_p) ? 1 : -1;
                oprdm_b[q * norb_ + p] += evecs_->get(I, root1_) * vJ * sign;
            }
        }
    }

    if (print_)
        outfile->Printf("\n  Time spent building 1-rdm:   %1.6f", build.get());
}

void CI_RDMS::compute_1rdm_op(std::vector<double>& oprdm_a, std::vector<double>& oprdm_b) {
<<<<<<< HEAD
    auto op = std::make_shared<DeterminantSubstitutionLists>(fci_ints_);
=======

    auto op = std::make_shared<DeterminantSubstitutionLists>(mo_symmetry_);
>>>>>>> d7d1b7e7
    op->set_quiet_mode(not print_);
    op->build_strings(wfn_);
    op->op_s_lists(wfn_);
    compute_1rdm_op(oprdm_a, oprdm_b, op);
}

void CI_RDMS::compute_1rdm_op(std::vector<double>& oprdm_a, std::vector<double>& oprdm_b,
                              std::shared_ptr<DeterminantSubstitutionLists> op) {
    local_timer build;
    oprdm_a.assign(norb2_, 0.0);
    oprdm_b.assign(norb2_, 0.0);

    // Build the diagonal part
    const det_hashvec& dets = wfn_.wfn_hash();
    for (size_t J = 0; J < dim_space_; ++J) {
        double cJ_sq = evecs_->get(J, root1_) * evecs_->get(J, root2_);
        for (int pp : dets[J].get_alfa_occ(norb_)) {
            oprdm_a[pp * norb_ + pp] += cJ_sq;
        }
        for (int pp : dets[J].get_beta_occ(norb_)) {
            oprdm_b[pp * norb_ + pp] += cJ_sq;
        }
    }

    for (const auto& coupled_dets : op->a_list_) {
        for (size_t a = 0, coupled_dets_size = coupled_dets.size(); a < coupled_dets_size; ++a) {
            const auto [I, _p] = coupled_dets[a];
            auto p = std::abs(_p) - 1;
            auto sign_p = _p < 0;

            auto vI1 = evecs_->get(I, root1_);
            auto vI2 = evecs_->get(I, root2_);

            for (size_t b = a + 1; b < coupled_dets_size; ++b) {
                const auto [J, _q] = coupled_dets[b];
                auto q = std::abs(_q) - 1;
                auto sign = ((_q < 0) == sign_p) ? 1 : -1;

                oprdm_a[p * norb_ + q] += vI1 * evecs_->get(J, root2_) * sign;
                oprdm_a[q * norb_ + p] += evecs_->get(J, root1_) * vI2 * sign;
            }
        }
    }
    for (const auto& coupled_dets : op->b_list_) {
        for (size_t a = 0, coupled_dets_size = coupled_dets.size(); a < coupled_dets_size; ++a) {
            const auto [I, _p] = coupled_dets[a];
            auto p = std::abs(_p) - 1;
            auto sign_p = _p < 0;

            auto vI1 = evecs_->get(I, root1_);
            auto vI2 = evecs_->get(I, root2_);

            for (size_t b = a + 1; b < coupled_dets_size; ++b) {
                const auto [J, _q] = coupled_dets[b];
                auto q = std::abs(_q) - 1;
                auto sign = ((_q < 0) == sign_p) ? 1 : -1;

                oprdm_b[p * norb_ + q] += vI1 * evecs_->get(J, root2_) * sign;
                oprdm_b[q * norb_ + p] += evecs_->get(J, root1_) * vI2 * sign;
            }
        }
    }

    if (print_) {
        outfile->Printf("\n  Time spent building 1-rdm: %.3e seconds", build.get());
    }
}

void CI_RDMS::compute_2rdm(std::vector<double>& tprdm_aa, std::vector<double>& tprdm_ab,
                           std::vector<double>& tprdm_bb) {
    tprdm_aa.assign(norb4_, 0.0);
    tprdm_ab.assign(norb4_, 0.0);
    tprdm_bb.assign(norb4_, 0.0);

    local_timer two;
    get_two_map();
    if (print_)
        outfile->Printf("\n  Time spent forming 2-map:   %1.6f", two.get());

    local_timer build;

    for (size_t J = 0; J < dim_space_; ++J) {
        auto vJ = evecs_->get(J, root1_);

        // aaaa
        for (const auto& aaJ_mo_sign : aa_ann_list_[J]) {
            const auto [aaJ_add, _p, q] = aaJ_mo_sign;
            auto p = std::abs(_p) - 1;
            auto sign_pq = _p < 0;

            for (const auto& aaaaJ_mo_sign : aa_cre_list_[aaJ_add]) {
                const auto [I, _r, s] = aaaaJ_mo_sign;
                auto r = std::abs(_r) - 1;

                auto sign = ((_r < 0) == sign_pq) ? 1 : -1;
                double rdm_element = evecs_->get(I, root2_) * vJ * sign;

                tprdm_aa[p * norb3_ + q * norb2_ + r * norb_ + s] += rdm_element;
                tprdm_aa[p * norb3_ + q * norb2_ + s * norb_ + r] -= rdm_element;
                tprdm_aa[q * norb3_ + p * norb2_ + r * norb_ + s] -= rdm_element;
                tprdm_aa[q * norb3_ + p * norb2_ + s * norb_ + r] += rdm_element;
            }
        }

        // bbbb
        for (const auto& bbJ_mo_sign : bb_ann_list_[J]) {
            const auto [bbJ_add, _p, q] = bbJ_mo_sign;
            auto p = std::abs(_p) - 1;
            auto sign_pq = _p < 0;

            for (const auto& bbbbJ_mo_sign : bb_cre_list_[bbJ_add]) {
                const auto [I, _r, s] = bbbbJ_mo_sign;
                auto r = std::abs(_r) - 1;

                auto sign = ((_r < 0) == sign_pq) ? 1 : -1;
                double rdm_element = evecs_->get(I, root2_) * vJ * sign;

                tprdm_bb[p * norb3_ + q * norb2_ + r * norb_ + s] += rdm_element;
                tprdm_bb[p * norb3_ + q * norb2_ + s * norb_ + r] -= rdm_element;
                tprdm_bb[q * norb3_ + p * norb2_ + r * norb_ + s] -= rdm_element;
                tprdm_bb[q * norb3_ + p * norb2_ + s * norb_ + r] += rdm_element;
            }
        }

        // aabb
        for (const auto& abJ_mo_sign : ab_ann_list_[J]) {
            const auto [abJ_add, _p, q] = abJ_mo_sign;
            auto p = std::abs(_p) - 1;
            auto sign_pq = _p < 0;

            for (const auto& aabbJ_mo_sign : ab_cre_list_[abJ_add]) {
                const auto [I, _r, s] = aabbJ_mo_sign;
                auto r = std::abs(_r) - 1;

                auto sign = ((_r < 0) == sign_pq) ? 1 : -1;
                double rdm_element = evecs_->get(I, root2_) * vJ * sign;

                tprdm_ab[p * norb3_ + q * norb2_ + r * norb_ + s] += rdm_element;
            }
        }
    }

    if (print_)
        outfile->Printf("\n  Time spent building 2-rdm:   %1.6f", build.get());
}

void CI_RDMS::compute_2rdm_op(std::vector<double>& tprdm_aa, std::vector<double>& tprdm_ab,
                              std::vector<double>& tprdm_bb) {
    auto op = std::make_shared<DeterminantSubstitutionLists>(mo_symmetry_);
    op->set_quiet_mode(not print_);
    op->build_strings(wfn_);
    op->tp_s_lists(wfn_);
    compute_2rdm_op(tprdm_aa, tprdm_ab, tprdm_bb, op);
}

void CI_RDMS::compute_2rdm_op(std::vector<double>& tprdm_aa, std::vector<double>& tprdm_ab,
                              std::vector<double>& tprdm_bb,
                              std::shared_ptr<DeterminantSubstitutionLists> op) {
    local_timer build;

    tprdm_aa.assign(norb4_, 0.0);
    tprdm_ab.assign(norb4_, 0.0);
    tprdm_bb.assign(norb4_, 0.0);

    // Build the diagonal part
    const det_hashvec& dets = wfn_.wfn_hash();
    for (size_t J = 0; J < dim_space_; ++J) {
        auto cJ_sq = evecs_->get(J, root1_) * evecs_->get(J, root2_);
        auto aocc = dets[J].get_alfa_occ(norb_);
        auto bocc = dets[J].get_beta_occ(norb_);

        auto naocc = aocc.size();
        auto nbocc = bocc.size();

        for (size_t p = 0; p < naocc; ++p) {
            auto pp = aocc[p];
            for (size_t q = p + 1; q < naocc; ++q) {
                auto qq = aocc[q];

                tprdm_aa[pp * norb3_ + qq * norb2_ + pp * norb_ + qq] += cJ_sq;
                tprdm_aa[qq * norb3_ + pp * norb2_ + pp * norb_ + qq] -= cJ_sq;

                tprdm_aa[qq * norb3_ + pp * norb2_ + qq * norb_ + pp] += cJ_sq;
                tprdm_aa[pp * norb3_ + qq * norb2_ + qq * norb_ + pp] -= cJ_sq;
            }
        }

        for (size_t p = 0; p < nbocc; ++p) {
            auto pp = bocc[p];
            for (size_t q = p + 1; q < nbocc; ++q) {
                auto qq = bocc[q];

                tprdm_bb[pp * norb3_ + qq * norb2_ + pp * norb_ + qq] += cJ_sq;
                tprdm_bb[qq * norb3_ + pp * norb2_ + pp * norb_ + qq] -= cJ_sq;

                tprdm_bb[qq * norb3_ + pp * norb2_ + qq * norb_ + pp] += cJ_sq;
                tprdm_bb[pp * norb3_ + qq * norb2_ + qq * norb_ + pp] -= cJ_sq;
            }
        }

        for (size_t p = 0; p < naocc; ++p) {
            auto pp = aocc[p];
            for (size_t q = 0; q < nbocc; ++q) {
                auto qq = bocc[q];

                tprdm_ab[pp * norb3_ + qq * norb2_ + pp * norb_ + qq] += cJ_sq;
            }
        }
    }

    // aaaa
    for (const auto& coupled_dets : op->aa_list_) {
        for (size_t a = 0, coupled_dets_size = coupled_dets.size(); a < coupled_dets_size; ++a) {
            const auto [J, _p, q] = coupled_dets[a];
            auto p = std::abs(_p) - 1;
            auto sign_pq = _p < 0;

            auto vJ1 = evecs_->get(J, root1_);
            auto vJ2 = evecs_->get(J, root2_);

            for (size_t b = a + 1; b < coupled_dets_size; ++b) {
                const auto [I, _r, s] = coupled_dets[b];
                auto r = std::abs(_r) - 1;
                auto sign = ((_r < 0) == sign_pq) ? 1 : -1;

                auto value = vJ1 * evecs_->get(I, root2_) * sign;
                tprdm_aa[p * norb3_ + q * norb2_ + r * norb_ + s] += value;
                tprdm_aa[p * norb3_ + q * norb2_ + s * norb_ + r] -= value;
                tprdm_aa[q * norb3_ + p * norb2_ + r * norb_ + s] -= value;
                tprdm_aa[q * norb3_ + p * norb2_ + s * norb_ + r] += value;

                value = evecs_->get(I, root1_) * vJ2 * sign;
                tprdm_aa[r * norb3_ + s * norb2_ + p * norb_ + q] += value;
                tprdm_aa[s * norb3_ + r * norb2_ + p * norb_ + q] -= value;
                tprdm_aa[r * norb3_ + s * norb2_ + q * norb_ + p] -= value;
                tprdm_aa[s * norb3_ + r * norb2_ + q * norb_ + p] += value;
            }
        }
    }

    // bbbb
    for (const auto& coupled_dets : op->bb_list_) {
        for (size_t a = 0, coupled_dets_size = coupled_dets.size(); a < coupled_dets_size; ++a) {
            const auto [J, _p, q] = coupled_dets[a];
            auto p = std::abs(_p) - 1;
            auto sign_pq = _p < 0;

            auto vJ1 = evecs_->get(J, root1_);
            auto vJ2 = evecs_->get(J, root2_);

            for (size_t b = a + 1; b < coupled_dets_size; ++b) {
                const auto [I, _r, s] = coupled_dets[b];
                auto r = std::abs(_r) - 1;
                auto sign = ((_r < 0) == sign_pq) ? 1 : -1;

                auto value = vJ1 * evecs_->get(I, root2_) * sign;
                tprdm_bb[p * norb3_ + q * norb2_ + r * norb_ + s] += value;
                tprdm_bb[p * norb3_ + q * norb2_ + s * norb_ + r] -= value;
                tprdm_bb[q * norb3_ + p * norb2_ + r * norb_ + s] -= value;
                tprdm_bb[q * norb3_ + p * norb2_ + s * norb_ + r] += value;

                value = evecs_->get(I, root1_) * vJ2 * sign;
                tprdm_bb[r * norb3_ + s * norb2_ + p * norb_ + q] += value;
                tprdm_bb[s * norb3_ + r * norb2_ + p * norb_ + q] -= value;
                tprdm_bb[r * norb3_ + s * norb2_ + q * norb_ + p] -= value;
                tprdm_bb[s * norb3_ + r * norb2_ + q * norb_ + p] += value;
            }
        }
    }

    // aabb
    for (const auto& coupled_dets : op->ab_list_) {
        for (size_t a = 0, coupled_dets_size = coupled_dets.size(); a < coupled_dets_size; ++a) {
            const auto [J, _p, q] = coupled_dets[a];
            auto p = std::abs(_p) - 1;
            auto sign_pq = _p < 0;

            auto vJ1 = evecs_->get(J, root1_);
            auto vJ2 = evecs_->get(J, root2_);

            for (size_t b = a + 1; b < coupled_dets_size; ++b) {
                const auto [I, _r, s] = coupled_dets[b];
                auto r = std::abs(_r) - 1;
                auto sign = ((_r < 0) == sign_pq) ? 1 : -1;

                double value = vJ1 * evecs_->get(I, root2_) * sign;
                tprdm_ab[p * norb3_ + q * norb2_ + r * norb_ + s] += value;

                value = evecs_->get(I, root1_) * vJ2 * sign;
                tprdm_ab[r * norb3_ + s * norb2_ + p * norb_ + q] += value;
            }
        }
    }

    if (print_) {
        outfile->Printf("\n  Time spent building 2-rdm: %.3e seconds", build.get());
    }
}

void CI_RDMS::compute_3rdm(std::vector<double>& tprdm_aaa, std::vector<double>& tprdm_aab,
                           std::vector<double>& tprdm_abb, std::vector<double>& tprdm_bbb) {
    tprdm_aaa.assign(norb6_, 0.0);
    tprdm_aab.assign(norb6_, 0.0);
    tprdm_abb.assign(norb6_, 0.0);
    tprdm_bbb.assign(norb6_, 0.0);

    local_timer three;
    get_three_map();
    if (print_)
        outfile->Printf("\n  Time spent forming 3-map:   %1.6f", three.get());

    local_timer build;

    for (size_t J = 0; J < dim_space_; ++J) {
        auto vJ = evecs_->get(J, root1_);

        // aaa aaa
        for (const auto& aaaJ_mo_sign : aaa_ann_list_[J]) {
            const auto [aaaJ_add, _p, q, r] = aaaJ_mo_sign;
            auto p = std::abs(_p) - 1;
            auto sign_pqr = _p < 0;

            for (const auto& a6J : aaa_cre_list_[aaaJ_add]) {
                const auto [I, _s, t, u] = a6J;
                auto s = std::abs(_s) - 1;

                auto sign = ((_s < 0) == sign_pqr) ? 1 : -1;
                auto value = evecs_->get(I, root2_) * vJ * sign;

                tprdm_aaa[p * norb5_ + q * norb4_ + r * norb3_ + s * norb2_ + t * norb_ + u] +=
                    value;
                tprdm_aaa[p * norb5_ + q * norb4_ + r * norb3_ + s * norb2_ + u * norb_ + t] -=
                    value;
                tprdm_aaa[p * norb5_ + q * norb4_ + r * norb3_ + u * norb2_ + t * norb_ + s] -=
                    value;
                tprdm_aaa[p * norb5_ + q * norb4_ + r * norb3_ + u * norb2_ + s * norb_ + t] +=
                    value;
                tprdm_aaa[p * norb5_ + q * norb4_ + r * norb3_ + t * norb2_ + s * norb_ + u] -=
                    value;
                tprdm_aaa[p * norb5_ + q * norb4_ + r * norb3_ + t * norb2_ + u * norb_ + s] +=
                    value;

                tprdm_aaa[p * norb5_ + r * norb4_ + q * norb3_ + s * norb2_ + t * norb_ + u] -=
                    value;
                tprdm_aaa[p * norb5_ + r * norb4_ + q * norb3_ + s * norb2_ + u * norb_ + t] +=
                    value;
                tprdm_aaa[p * norb5_ + r * norb4_ + q * norb3_ + u * norb2_ + t * norb_ + s] +=
                    value;
                tprdm_aaa[p * norb5_ + r * norb4_ + q * norb3_ + u * norb2_ + s * norb_ + t] -=
                    value;
                tprdm_aaa[p * norb5_ + r * norb4_ + q * norb3_ + t * norb2_ + s * norb_ + u] +=
                    value;
                tprdm_aaa[p * norb5_ + r * norb4_ + q * norb3_ + t * norb2_ + u * norb_ + s] -=
                    value;

                tprdm_aaa[q * norb5_ + p * norb4_ + r * norb3_ + s * norb2_ + t * norb_ + u] -=
                    value;
                tprdm_aaa[q * norb5_ + p * norb4_ + r * norb3_ + s * norb2_ + u * norb_ + t] +=
                    value;
                tprdm_aaa[q * norb5_ + p * norb4_ + r * norb3_ + u * norb2_ + t * norb_ + s] +=
                    value;
                tprdm_aaa[q * norb5_ + p * norb4_ + r * norb3_ + u * norb2_ + s * norb_ + t] -=
                    value;
                tprdm_aaa[q * norb5_ + p * norb4_ + r * norb3_ + t * norb2_ + s * norb_ + u] +=
                    value;
                tprdm_aaa[q * norb5_ + p * norb4_ + r * norb3_ + t * norb2_ + u * norb_ + s] -=
                    value;

                tprdm_aaa[q * norb5_ + r * norb4_ + p * norb3_ + s * norb2_ + t * norb_ + u] +=
                    value;
                tprdm_aaa[q * norb5_ + r * norb4_ + p * norb3_ + s * norb2_ + u * norb_ + t] -=
                    value;
                tprdm_aaa[q * norb5_ + r * norb4_ + p * norb3_ + u * norb2_ + t * norb_ + s] -=
                    value;
                tprdm_aaa[q * norb5_ + r * norb4_ + p * norb3_ + u * norb2_ + s * norb_ + t] +=
                    value;
                tprdm_aaa[q * norb5_ + r * norb4_ + p * norb3_ + t * norb2_ + s * norb_ + u] -=
                    value;
                tprdm_aaa[q * norb5_ + r * norb4_ + p * norb3_ + t * norb2_ + u * norb_ + s] +=
                    value;

                tprdm_aaa[r * norb5_ + p * norb4_ + q * norb3_ + s * norb2_ + t * norb_ + u] +=
                    value;
                tprdm_aaa[r * norb5_ + p * norb4_ + q * norb3_ + s * norb2_ + u * norb_ + t] -=
                    value;
                tprdm_aaa[r * norb5_ + p * norb4_ + q * norb3_ + u * norb2_ + t * norb_ + s] -=
                    value;
                tprdm_aaa[r * norb5_ + p * norb4_ + q * norb3_ + u * norb2_ + s * norb_ + t] +=
                    value;
                tprdm_aaa[r * norb5_ + p * norb4_ + q * norb3_ + t * norb2_ + s * norb_ + u] -=
                    value;
                tprdm_aaa[r * norb5_ + p * norb4_ + q * norb3_ + t * norb2_ + u * norb_ + s] +=
                    value;

                tprdm_aaa[r * norb5_ + q * norb4_ + p * norb3_ + s * norb2_ + t * norb_ + u] -=
                    value;
                tprdm_aaa[r * norb5_ + q * norb4_ + p * norb3_ + s * norb2_ + u * norb_ + t] +=
                    value;
                tprdm_aaa[r * norb5_ + q * norb4_ + p * norb3_ + u * norb2_ + t * norb_ + s] +=
                    value;
                tprdm_aaa[r * norb5_ + q * norb4_ + p * norb3_ + u * norb2_ + s * norb_ + t] -=
                    value;
                tprdm_aaa[r * norb5_ + q * norb4_ + p * norb3_ + t * norb2_ + s * norb_ + u] +=
                    value;
                tprdm_aaa[r * norb5_ + q * norb4_ + p * norb3_ + t * norb2_ + u * norb_ + s] -=
                    value;
            }
        }
        // aab aab
        for (const auto& aabJ_mo_sign : aab_ann_list_[J]) {
            const auto [aabJ_add, _p, q, r] = aabJ_mo_sign;
            auto p = std::abs(_p) - 1;
            auto sign_pqr = _p < 0;

            for (const auto& aabJ : aab_cre_list_[aabJ_add]) {
                const auto [I, _s, t, u] = aabJ;
                auto s = std::abs(_s) - 1;

                auto sign = ((_s < 0) == sign_pqr) ? 1 : -1;
                auto value = evecs_->get(I, root2_) * vJ * sign;

                tprdm_aab[p * norb5_ + q * norb4_ + r * norb3_ + s * norb2_ + t * norb_ + u] +=
                    value;
                tprdm_aab[p * norb5_ + q * norb4_ + r * norb3_ + t * norb2_ + s * norb_ + u] -=
                    value;
                tprdm_aab[q * norb5_ + p * norb4_ + r * norb3_ + s * norb2_ + t * norb_ + u] -=
                    value;
                tprdm_aab[q * norb5_ + p * norb4_ + r * norb3_ + t * norb2_ + s * norb_ + u] +=
                    value;
            }
        }
        // abb abb
        for (const auto& abbJ_mo_sign : abb_ann_list_[J]) {
            const auto [abbJ_add, _p, q, r] = abbJ_mo_sign;
            auto p = std::abs(_p) - 1;
            auto sign_pqr = _p < 0;

            for (const auto& abbJ : abb_cre_list_[abbJ_add]) {
                const auto [I, _s, t, u] = abbJ;
                auto s = std::abs(_s) - 1;

                auto sign = ((_s < 0) == sign_pqr) ? 1 : -1;
                auto value = evecs_->get(I, root2_) * vJ * sign;

                tprdm_abb[p * norb5_ + q * norb4_ + r * norb3_ + s * norb2_ + t * norb_ + u] +=
                    value;
                tprdm_abb[p * norb5_ + q * norb4_ + r * norb3_ + s * norb2_ + u * norb_ + t] -=
                    value;
                tprdm_abb[p * norb5_ + r * norb4_ + q * norb3_ + s * norb2_ + t * norb_ + u] -=
                    value;
                tprdm_abb[p * norb5_ + r * norb4_ + q * norb3_ + s * norb2_ + u * norb_ + t] +=
                    value;
            }
        }
        // bbb bbb
        for (const auto& bbbJ_mo_sign : bbb_ann_list_[J]) {
            const auto [bbbJ_add, _p, q, r] = bbbJ_mo_sign;
            auto p = std::abs(_p) - 1;
            auto sign_pqr = _p < 0;

            for (const auto& b6J : bbb_cre_list_[bbbJ_add]) {
                const auto [I, _s, t, u] = b6J;
                auto s = std::abs(_s) - 1;

                auto sign = ((_s < 0) == sign_pqr) ? 1 : -1;
                auto value = evecs_->get(I, root2_) * vJ * sign;

                tprdm_bbb[p * norb5_ + q * norb4_ + r * norb3_ + s * norb2_ + t * norb_ + u] +=
                    value;
                tprdm_bbb[p * norb5_ + q * norb4_ + r * norb3_ + s * norb2_ + u * norb_ + t] -=
                    value;
                tprdm_bbb[p * norb5_ + q * norb4_ + r * norb3_ + u * norb2_ + t * norb_ + s] -=
                    value;
                tprdm_bbb[p * norb5_ + q * norb4_ + r * norb3_ + u * norb2_ + s * norb_ + t] +=
                    value;
                tprdm_bbb[p * norb5_ + q * norb4_ + r * norb3_ + t * norb2_ + s * norb_ + u] -=
                    value;
                tprdm_bbb[p * norb5_ + q * norb4_ + r * norb3_ + t * norb2_ + u * norb_ + s] +=
                    value;

                tprdm_bbb[p * norb5_ + r * norb4_ + q * norb3_ + s * norb2_ + t * norb_ + u] -=
                    value;
                tprdm_bbb[p * norb5_ + r * norb4_ + q * norb3_ + s * norb2_ + u * norb_ + t] +=
                    value;
                tprdm_bbb[p * norb5_ + r * norb4_ + q * norb3_ + u * norb2_ + t * norb_ + s] +=
                    value;
                tprdm_bbb[p * norb5_ + r * norb4_ + q * norb3_ + u * norb2_ + s * norb_ + t] -=
                    value;
                tprdm_bbb[p * norb5_ + r * norb4_ + q * norb3_ + t * norb2_ + s * norb_ + u] +=
                    value;
                tprdm_bbb[p * norb5_ + r * norb4_ + q * norb3_ + t * norb2_ + u * norb_ + s] -=
                    value;

                tprdm_bbb[q * norb5_ + p * norb4_ + r * norb3_ + s * norb2_ + t * norb_ + u] -=
                    value;
                tprdm_bbb[q * norb5_ + p * norb4_ + r * norb3_ + s * norb2_ + u * norb_ + t] +=
                    value;
                tprdm_bbb[q * norb5_ + p * norb4_ + r * norb3_ + u * norb2_ + t * norb_ + s] +=
                    value;
                tprdm_bbb[q * norb5_ + p * norb4_ + r * norb3_ + u * norb2_ + s * norb_ + t] -=
                    value;
                tprdm_bbb[q * norb5_ + p * norb4_ + r * norb3_ + t * norb2_ + s * norb_ + u] +=
                    value;
                tprdm_bbb[q * norb5_ + p * norb4_ + r * norb3_ + t * norb2_ + u * norb_ + s] -=
                    value;

                tprdm_bbb[q * norb5_ + r * norb4_ + p * norb3_ + s * norb2_ + t * norb_ + u] +=
                    value;
                tprdm_bbb[q * norb5_ + r * norb4_ + p * norb3_ + s * norb2_ + u * norb_ + t] -=
                    value;
                tprdm_bbb[q * norb5_ + r * norb4_ + p * norb3_ + u * norb2_ + t * norb_ + s] -=
                    value;
                tprdm_bbb[q * norb5_ + r * norb4_ + p * norb3_ + u * norb2_ + s * norb_ + t] +=
                    value;
                tprdm_bbb[q * norb5_ + r * norb4_ + p * norb3_ + t * norb2_ + s * norb_ + u] -=
                    value;
                tprdm_bbb[q * norb5_ + r * norb4_ + p * norb3_ + t * norb2_ + u * norb_ + s] +=
                    value;

                tprdm_bbb[r * norb5_ + p * norb4_ + q * norb3_ + s * norb2_ + t * norb_ + u] +=
                    value;
                tprdm_bbb[r * norb5_ + p * norb4_ + q * norb3_ + s * norb2_ + u * norb_ + t] -=
                    value;
                tprdm_bbb[r * norb5_ + p * norb4_ + q * norb3_ + u * norb2_ + t * norb_ + s] -=
                    value;
                tprdm_bbb[r * norb5_ + p * norb4_ + q * norb3_ + u * norb2_ + s * norb_ + t] +=
                    value;
                tprdm_bbb[r * norb5_ + p * norb4_ + q * norb3_ + t * norb2_ + s * norb_ + u] -=
                    value;
                tprdm_bbb[r * norb5_ + p * norb4_ + q * norb3_ + t * norb2_ + u * norb_ + s] +=
                    value;

                tprdm_bbb[r * norb5_ + q * norb4_ + p * norb3_ + s * norb2_ + t * norb_ + u] -=
                    value;
                tprdm_bbb[r * norb5_ + q * norb4_ + p * norb3_ + s * norb2_ + u * norb_ + t] +=
                    value;
                tprdm_bbb[r * norb5_ + q * norb4_ + p * norb3_ + u * norb2_ + t * norb_ + s] +=
                    value;
                tprdm_bbb[r * norb5_ + q * norb4_ + p * norb3_ + u * norb2_ + s * norb_ + t] -=
                    value;
                tprdm_bbb[r * norb5_ + q * norb4_ + p * norb3_ + t * norb2_ + s * norb_ + u] +=
                    value;
                tprdm_bbb[r * norb5_ + q * norb4_ + p * norb3_ + t * norb2_ + u * norb_ + s] -=
                    value;
            }
        }
    }

    if (print_)
        outfile->Printf("\n  Time spent building 3-rdm:   %1.6f", build.get());
}

void CI_RDMS::compute_3rdm_op(std::vector<double>& tprdm_aaa, std::vector<double>& tprdm_aab,
                              std::vector<double>& tprdm_abb, std::vector<double>& tprdm_bbb) {
<<<<<<< HEAD
    auto op = std::make_shared<DeterminantSubstitutionLists>(fci_ints_);
=======

    auto op = std::make_shared<DeterminantSubstitutionLists>(mo_symmetry_);
>>>>>>> d7d1b7e7
    op->set_quiet_mode(not print_);
    op->build_strings(wfn_);
    op->three_s_lists(wfn_);

    local_timer build;

    tprdm_aaa.assign(norb6_, 0.0);
    tprdm_aab.assign(norb6_, 0.0);
    tprdm_abb.assign(norb6_, 0.0);
    tprdm_bbb.assign(norb6_, 0.0);

    // Build the diagonal part
    const det_hashvec& dets = wfn_.wfn_hash();
    for (size_t I = 0; I < dim_space_; ++I) {
        double cI_sq = evecs_->get(I, root1_) * evecs_->get(I, root2_);

        auto aocc = dets[I].get_alfa_occ(norb_);
        auto bocc = dets[I].get_beta_occ(norb_);
        auto na = aocc.size();
        auto nb = bocc.size();

        for (size_t _p = 0; _p < na; ++_p) {
            auto p = aocc[_p];
            for (size_t _q = _p + 1; _q < na; ++_q) {
                auto q = aocc[_q];
                for (size_t _r = _q + 1; _r < na; ++_r) {
                    auto r = aocc[_r];

                    tprdm_aaa[p * norb5_ + q * norb4_ + r * norb3_ + p * norb2_ + q * norb_ + r] +=
                        cI_sq;
                    tprdm_aaa[p * norb5_ + q * norb4_ + r * norb3_ + p * norb2_ + r * norb_ + q] -=
                        cI_sq;
                    tprdm_aaa[p * norb5_ + q * norb4_ + r * norb3_ + r * norb2_ + p * norb_ + q] +=
                        cI_sq;
                    tprdm_aaa[p * norb5_ + q * norb4_ + r * norb3_ + r * norb2_ + q * norb_ + p] -=
                        cI_sq;
                    tprdm_aaa[p * norb5_ + q * norb4_ + r * norb3_ + q * norb2_ + r * norb_ + p] +=
                        cI_sq;
                    tprdm_aaa[p * norb5_ + q * norb4_ + r * norb3_ + q * norb2_ + p * norb_ + r] -=
                        cI_sq;

                    tprdm_aaa[p * norb5_ + r * norb4_ + q * norb3_ + p * norb2_ + q * norb_ + r] -=
                        cI_sq;
                    tprdm_aaa[p * norb5_ + r * norb4_ + q * norb3_ + p * norb2_ + r * norb_ + q] +=
                        cI_sq;
                    tprdm_aaa[p * norb5_ + r * norb4_ + q * norb3_ + r * norb2_ + p * norb_ + q] -=
                        cI_sq;
                    tprdm_aaa[p * norb5_ + r * norb4_ + q * norb3_ + r * norb2_ + q * norb_ + p] +=
                        cI_sq;
                    tprdm_aaa[p * norb5_ + r * norb4_ + q * norb3_ + q * norb2_ + r * norb_ + p] -=
                        cI_sq;
                    tprdm_aaa[p * norb5_ + r * norb4_ + q * norb3_ + q * norb2_ + p * norb_ + r] +=
                        cI_sq;

                    tprdm_aaa[r * norb5_ + p * norb4_ + q * norb3_ + p * norb2_ + q * norb_ + r] +=
                        cI_sq;
                    tprdm_aaa[r * norb5_ + p * norb4_ + q * norb3_ + p * norb2_ + r * norb_ + q] -=
                        cI_sq;
                    tprdm_aaa[r * norb5_ + p * norb4_ + q * norb3_ + r * norb2_ + p * norb_ + q] +=
                        cI_sq;
                    tprdm_aaa[r * norb5_ + p * norb4_ + q * norb3_ + r * norb2_ + q * norb_ + p] -=
                        cI_sq;
                    tprdm_aaa[r * norb5_ + p * norb4_ + q * norb3_ + q * norb2_ + r * norb_ + p] +=
                        cI_sq;
                    tprdm_aaa[r * norb5_ + p * norb4_ + q * norb3_ + q * norb2_ + p * norb_ + r] -=
                        cI_sq;

                    tprdm_aaa[r * norb5_ + q * norb4_ + p * norb3_ + p * norb2_ + q * norb_ + r] -=
                        cI_sq;
                    tprdm_aaa[r * norb5_ + q * norb4_ + p * norb3_ + p * norb2_ + r * norb_ + q] +=
                        cI_sq;
                    tprdm_aaa[r * norb5_ + q * norb4_ + p * norb3_ + r * norb2_ + p * norb_ + q] -=
                        cI_sq;
                    tprdm_aaa[r * norb5_ + q * norb4_ + p * norb3_ + r * norb2_ + q * norb_ + p] +=
                        cI_sq;
                    tprdm_aaa[r * norb5_ + q * norb4_ + p * norb3_ + q * norb2_ + r * norb_ + p] -=
                        cI_sq;
                    tprdm_aaa[r * norb5_ + q * norb4_ + p * norb3_ + q * norb2_ + p * norb_ + r] +=
                        cI_sq;

                    tprdm_aaa[q * norb5_ + r * norb4_ + p * norb3_ + p * norb2_ + q * norb_ + r] +=
                        cI_sq;
                    tprdm_aaa[q * norb5_ + r * norb4_ + p * norb3_ + p * norb2_ + r * norb_ + q] -=
                        cI_sq;
                    tprdm_aaa[q * norb5_ + r * norb4_ + p * norb3_ + r * norb2_ + p * norb_ + q] +=
                        cI_sq;
                    tprdm_aaa[q * norb5_ + r * norb4_ + p * norb3_ + r * norb2_ + q * norb_ + p] -=
                        cI_sq;
                    tprdm_aaa[q * norb5_ + r * norb4_ + p * norb3_ + q * norb2_ + r * norb_ + p] +=
                        cI_sq;
                    tprdm_aaa[q * norb5_ + r * norb4_ + p * norb3_ + q * norb2_ + p * norb_ + r] -=
                        cI_sq;

                    tprdm_aaa[q * norb5_ + p * norb4_ + r * norb3_ + p * norb2_ + q * norb_ + r] -=
                        cI_sq;
                    tprdm_aaa[q * norb5_ + p * norb4_ + r * norb3_ + p * norb2_ + r * norb_ + q] +=
                        cI_sq;
                    tprdm_aaa[q * norb5_ + p * norb4_ + r * norb3_ + r * norb2_ + p * norb_ + q] -=
                        cI_sq;
                    tprdm_aaa[q * norb5_ + p * norb4_ + r * norb3_ + r * norb2_ + q * norb_ + p] +=
                        cI_sq;
                    tprdm_aaa[q * norb5_ + p * norb4_ + r * norb3_ + q * norb2_ + r * norb_ + p] -=
                        cI_sq;
                    tprdm_aaa[q * norb5_ + p * norb4_ + r * norb3_ + q * norb2_ + p * norb_ + r] +=
                        cI_sq;
                }
            }
        }

        for (size_t _p = 0; _p < na; ++_p) {
            auto p = aocc[_p];
            for (size_t _q = _p + 1; _q < na; ++_q) {
                auto q = aocc[_q];
                for (size_t _r = 0; _r < nb; ++_r) {
                    auto r = bocc[_r];

                    tprdm_aab[p * norb5_ + q * norb4_ + r * norb3_ + p * norb2_ + q * norb_ + r] +=
                        cI_sq;
                    tprdm_aab[p * norb5_ + q * norb4_ + r * norb3_ + q * norb2_ + p * norb_ + r] -=
                        cI_sq;
                    tprdm_aab[q * norb5_ + p * norb4_ + r * norb3_ + p * norb2_ + q * norb_ + r] -=
                        cI_sq;
                    tprdm_aab[q * norb5_ + p * norb4_ + r * norb3_ + q * norb2_ + p * norb_ + r] +=
                        cI_sq;
                }
            }
        }

        for (size_t _p = 0; _p < na; ++_p) {
            auto p = aocc[_p];
            for (size_t _q = 0; _q < nb; ++_q) {
                auto q = bocc[_q];
                for (size_t _r = _q + 1; _r < nb; ++_r) {
                    auto r = bocc[_r];

                    tprdm_abb[p * norb5_ + q * norb4_ + r * norb3_ + p * norb2_ + q * norb_ + r] +=
                        cI_sq;
                    tprdm_abb[p * norb5_ + q * norb4_ + r * norb3_ + p * norb2_ + r * norb_ + q] -=
                        cI_sq;
                    tprdm_abb[p * norb5_ + r * norb4_ + q * norb3_ + p * norb2_ + q * norb_ + r] -=
                        cI_sq;
                    tprdm_abb[p * norb5_ + r * norb4_ + q * norb3_ + p * norb2_ + r * norb_ + q] +=
                        cI_sq;
                }
            }
        }

        for (size_t _p = 0; _p < nb; ++_p) {
            auto p = bocc[_p];
            for (size_t _q = _p + 1; _q < nb; ++_q) {
                auto q = bocc[_q];
                for (size_t _r = _q + 1; _r < nb; ++_r) {
                    auto r = bocc[_r];

                    tprdm_bbb[p * norb5_ + q * norb4_ + r * norb3_ + p * norb2_ + q * norb_ + r] +=
                        cI_sq;
                    tprdm_bbb[p * norb5_ + q * norb4_ + r * norb3_ + p * norb2_ + r * norb_ + q] -=
                        cI_sq;
                    tprdm_bbb[p * norb5_ + q * norb4_ + r * norb3_ + r * norb2_ + p * norb_ + q] +=
                        cI_sq;
                    tprdm_bbb[p * norb5_ + q * norb4_ + r * norb3_ + r * norb2_ + q * norb_ + p] -=
                        cI_sq;
                    tprdm_bbb[p * norb5_ + q * norb4_ + r * norb3_ + q * norb2_ + r * norb_ + p] +=
                        cI_sq;
                    tprdm_bbb[p * norb5_ + q * norb4_ + r * norb3_ + q * norb2_ + p * norb_ + r] -=
                        cI_sq;

                    tprdm_bbb[p * norb5_ + r * norb4_ + q * norb3_ + p * norb2_ + q * norb_ + r] -=
                        cI_sq;
                    tprdm_bbb[p * norb5_ + r * norb4_ + q * norb3_ + p * norb2_ + r * norb_ + q] +=
                        cI_sq;
                    tprdm_bbb[p * norb5_ + r * norb4_ + q * norb3_ + r * norb2_ + p * norb_ + q] -=
                        cI_sq;
                    tprdm_bbb[p * norb5_ + r * norb4_ + q * norb3_ + r * norb2_ + q * norb_ + p] +=
                        cI_sq;
                    tprdm_bbb[p * norb5_ + r * norb4_ + q * norb3_ + q * norb2_ + r * norb_ + p] -=
                        cI_sq;
                    tprdm_bbb[p * norb5_ + r * norb4_ + q * norb3_ + q * norb2_ + p * norb_ + r] +=
                        cI_sq;

                    tprdm_bbb[r * norb5_ + p * norb4_ + q * norb3_ + p * norb2_ + q * norb_ + r] +=
                        cI_sq;
                    tprdm_bbb[r * norb5_ + p * norb4_ + q * norb3_ + p * norb2_ + r * norb_ + q] -=
                        cI_sq;
                    tprdm_bbb[r * norb5_ + p * norb4_ + q * norb3_ + r * norb2_ + p * norb_ + q] +=
                        cI_sq;
                    tprdm_bbb[r * norb5_ + p * norb4_ + q * norb3_ + r * norb2_ + q * norb_ + p] -=
                        cI_sq;
                    tprdm_bbb[r * norb5_ + p * norb4_ + q * norb3_ + q * norb2_ + r * norb_ + p] +=
                        cI_sq;
                    tprdm_bbb[r * norb5_ + p * norb4_ + q * norb3_ + q * norb2_ + p * norb_ + r] -=
                        cI_sq;

                    tprdm_bbb[r * norb5_ + q * norb4_ + p * norb3_ + p * norb2_ + q * norb_ + r] -=
                        cI_sq;
                    tprdm_bbb[r * norb5_ + q * norb4_ + p * norb3_ + p * norb2_ + r * norb_ + q] +=
                        cI_sq;
                    tprdm_bbb[r * norb5_ + q * norb4_ + p * norb3_ + r * norb2_ + p * norb_ + q] -=
                        cI_sq;
                    tprdm_bbb[r * norb5_ + q * norb4_ + p * norb3_ + r * norb2_ + q * norb_ + p] +=
                        cI_sq;
                    tprdm_bbb[r * norb5_ + q * norb4_ + p * norb3_ + q * norb2_ + r * norb_ + p] -=
                        cI_sq;
                    tprdm_bbb[r * norb5_ + q * norb4_ + p * norb3_ + q * norb2_ + p * norb_ + r] +=
                        cI_sq;

                    tprdm_bbb[q * norb5_ + r * norb4_ + p * norb3_ + p * norb2_ + q * norb_ + r] +=
                        cI_sq;
                    tprdm_bbb[q * norb5_ + r * norb4_ + p * norb3_ + p * norb2_ + r * norb_ + q] -=
                        cI_sq;
                    tprdm_bbb[q * norb5_ + r * norb4_ + p * norb3_ + r * norb2_ + p * norb_ + q] +=
                        cI_sq;
                    tprdm_bbb[q * norb5_ + r * norb4_ + p * norb3_ + r * norb2_ + q * norb_ + p] -=
                        cI_sq;
                    tprdm_bbb[q * norb5_ + r * norb4_ + p * norb3_ + q * norb2_ + r * norb_ + p] +=
                        cI_sq;
                    tprdm_bbb[q * norb5_ + r * norb4_ + p * norb3_ + q * norb2_ + p * norb_ + r] -=
                        cI_sq;

                    tprdm_bbb[q * norb5_ + p * norb4_ + r * norb3_ + p * norb2_ + q * norb_ + r] -=
                        cI_sq;
                    tprdm_bbb[q * norb5_ + p * norb4_ + r * norb3_ + p * norb2_ + r * norb_ + q] +=
                        cI_sq;
                    tprdm_bbb[q * norb5_ + p * norb4_ + r * norb3_ + r * norb2_ + p * norb_ + q] -=
                        cI_sq;
                    tprdm_bbb[q * norb5_ + p * norb4_ + r * norb3_ + r * norb2_ + q * norb_ + p] +=
                        cI_sq;
                    tprdm_bbb[q * norb5_ + p * norb4_ + r * norb3_ + q * norb2_ + r * norb_ + p] -=
                        cI_sq;
                    tprdm_bbb[q * norb5_ + p * norb4_ + r * norb3_ + q * norb2_ + p * norb_ + r] +=
                        cI_sq;
                }
            }
        }
    }

    // aaa aaa
    for (const auto& coupled_dets : op->aaa_list_) {
        auto coupled_dets_size = coupled_dets.size();

        for (size_t a = 0; a < coupled_dets_size; ++a) {
            const auto [J, _p, q, r] = coupled_dets[a];
            auto p = std::abs(_p) - 1;
            auto sign_pqr = _p < 0;

            auto vJ1 = evecs_->get(J, root1_);
            auto vJ2 = evecs_->get(J, root2_);

            for (size_t b = a + 1; b < coupled_dets_size; ++b) {
                const auto [I, _s, t, u] = coupled_dets[b];
                auto s = std::abs(_s) - 1;
                auto sign = ((_s < 0) == sign_pqr) ? 1 : -1;

                auto value = vJ1 * evecs_->get(I, root2_) * sign;

                tprdm_aaa[p * norb5_ + q * norb4_ + r * norb3_ + s * norb2_ + t * norb_ + u] +=
                    value;
                tprdm_aaa[p * norb5_ + q * norb4_ + r * norb3_ + s * norb2_ + u * norb_ + t] -=
                    value;
                tprdm_aaa[p * norb5_ + q * norb4_ + r * norb3_ + u * norb2_ + t * norb_ + s] -=
                    value;
                tprdm_aaa[p * norb5_ + q * norb4_ + r * norb3_ + u * norb2_ + s * norb_ + t] +=
                    value;
                tprdm_aaa[p * norb5_ + q * norb4_ + r * norb3_ + t * norb2_ + s * norb_ + u] -=
                    value;
                tprdm_aaa[p * norb5_ + q * norb4_ + r * norb3_ + t * norb2_ + u * norb_ + s] +=
                    value;

                tprdm_aaa[p * norb5_ + r * norb4_ + q * norb3_ + s * norb2_ + t * norb_ + u] -=
                    value;
                tprdm_aaa[p * norb5_ + r * norb4_ + q * norb3_ + s * norb2_ + u * norb_ + t] +=
                    value;
                tprdm_aaa[p * norb5_ + r * norb4_ + q * norb3_ + u * norb2_ + t * norb_ + s] +=
                    value;
                tprdm_aaa[p * norb5_ + r * norb4_ + q * norb3_ + u * norb2_ + s * norb_ + t] -=
                    value;
                tprdm_aaa[p * norb5_ + r * norb4_ + q * norb3_ + t * norb2_ + s * norb_ + u] +=
                    value;
                tprdm_aaa[p * norb5_ + r * norb4_ + q * norb3_ + t * norb2_ + u * norb_ + s] -=
                    value;

                tprdm_aaa[q * norb5_ + p * norb4_ + r * norb3_ + s * norb2_ + t * norb_ + u] -=
                    value;
                tprdm_aaa[q * norb5_ + p * norb4_ + r * norb3_ + s * norb2_ + u * norb_ + t] +=
                    value;
                tprdm_aaa[q * norb5_ + p * norb4_ + r * norb3_ + u * norb2_ + t * norb_ + s] +=
                    value;
                tprdm_aaa[q * norb5_ + p * norb4_ + r * norb3_ + u * norb2_ + s * norb_ + t] -=
                    value;
                tprdm_aaa[q * norb5_ + p * norb4_ + r * norb3_ + t * norb2_ + s * norb_ + u] +=
                    value;
                tprdm_aaa[q * norb5_ + p * norb4_ + r * norb3_ + t * norb2_ + u * norb_ + s] -=
                    value;

                tprdm_aaa[q * norb5_ + r * norb4_ + p * norb3_ + s * norb2_ + t * norb_ + u] +=
                    value;
                tprdm_aaa[q * norb5_ + r * norb4_ + p * norb3_ + s * norb2_ + u * norb_ + t] -=
                    value;
                tprdm_aaa[q * norb5_ + r * norb4_ + p * norb3_ + u * norb2_ + t * norb_ + s] -=
                    value;
                tprdm_aaa[q * norb5_ + r * norb4_ + p * norb3_ + u * norb2_ + s * norb_ + t] +=
                    value;
                tprdm_aaa[q * norb5_ + r * norb4_ + p * norb3_ + t * norb2_ + s * norb_ + u] -=
                    value;
                tprdm_aaa[q * norb5_ + r * norb4_ + p * norb3_ + t * norb2_ + u * norb_ + s] +=
                    value;

                tprdm_aaa[r * norb5_ + p * norb4_ + q * norb3_ + s * norb2_ + t * norb_ + u] +=
                    value;
                tprdm_aaa[r * norb5_ + p * norb4_ + q * norb3_ + s * norb2_ + u * norb_ + t] -=
                    value;
                tprdm_aaa[r * norb5_ + p * norb4_ + q * norb3_ + u * norb2_ + t * norb_ + s] -=
                    value;
                tprdm_aaa[r * norb5_ + p * norb4_ + q * norb3_ + u * norb2_ + s * norb_ + t] +=
                    value;
                tprdm_aaa[r * norb5_ + p * norb4_ + q * norb3_ + t * norb2_ + s * norb_ + u] -=
                    value;
                tprdm_aaa[r * norb5_ + p * norb4_ + q * norb3_ + t * norb2_ + u * norb_ + s] +=
                    value;

                tprdm_aaa[r * norb5_ + q * norb4_ + p * norb3_ + s * norb2_ + t * norb_ + u] -=
                    value;
                tprdm_aaa[r * norb5_ + q * norb4_ + p * norb3_ + s * norb2_ + u * norb_ + t] +=
                    value;
                tprdm_aaa[r * norb5_ + q * norb4_ + p * norb3_ + u * norb2_ + t * norb_ + s] +=
                    value;
                tprdm_aaa[r * norb5_ + q * norb4_ + p * norb3_ + u * norb2_ + s * norb_ + t] -=
                    value;
                tprdm_aaa[r * norb5_ + q * norb4_ + p * norb3_ + t * norb2_ + s * norb_ + u] +=
                    value;
                tprdm_aaa[r * norb5_ + q * norb4_ + p * norb3_ + t * norb2_ + u * norb_ + s] -=
                    value;

                value = evecs_->get(I, root1_) * vJ2 * sign;

                tprdm_aaa[s * norb5_ + t * norb4_ + u * norb3_ + p * norb2_ + q * norb_ + r] +=
                    value;
                tprdm_aaa[s * norb5_ + u * norb4_ + t * norb3_ + p * norb2_ + q * norb_ + r] -=
                    value;
                tprdm_aaa[u * norb5_ + t * norb4_ + s * norb3_ + p * norb2_ + q * norb_ + r] -=
                    value;
                tprdm_aaa[u * norb5_ + s * norb4_ + t * norb3_ + p * norb2_ + q * norb_ + r] +=
                    value;
                tprdm_aaa[t * norb5_ + s * norb4_ + u * norb3_ + p * norb2_ + q * norb_ + r] -=
                    value;
                tprdm_aaa[t * norb5_ + u * norb4_ + s * norb3_ + p * norb2_ + q * norb_ + r] +=
                    value;

                tprdm_aaa[s * norb5_ + t * norb4_ + u * norb3_ + p * norb2_ + r * norb_ + q] -=
                    value;
                tprdm_aaa[s * norb5_ + u * norb4_ + t * norb3_ + p * norb2_ + r * norb_ + q] +=
                    value;
                tprdm_aaa[u * norb5_ + t * norb4_ + s * norb3_ + p * norb2_ + r * norb_ + q] +=
                    value;
                tprdm_aaa[u * norb5_ + s * norb4_ + t * norb3_ + p * norb2_ + r * norb_ + q] -=
                    value;
                tprdm_aaa[t * norb5_ + s * norb4_ + u * norb3_ + p * norb2_ + r * norb_ + q] +=
                    value;
                tprdm_aaa[t * norb5_ + u * norb4_ + s * norb3_ + p * norb2_ + r * norb_ + q] -=
                    value;

                tprdm_aaa[s * norb5_ + t * norb4_ + u * norb3_ + q * norb2_ + p * norb_ + r] -=
                    value;
                tprdm_aaa[s * norb5_ + u * norb4_ + t * norb3_ + q * norb2_ + p * norb_ + r] +=
                    value;
                tprdm_aaa[u * norb5_ + t * norb4_ + s * norb3_ + q * norb2_ + p * norb_ + r] +=
                    value;
                tprdm_aaa[u * norb5_ + s * norb4_ + t * norb3_ + q * norb2_ + p * norb_ + r] -=
                    value;
                tprdm_aaa[t * norb5_ + s * norb4_ + u * norb3_ + q * norb2_ + p * norb_ + r] +=
                    value;
                tprdm_aaa[t * norb5_ + u * norb4_ + s * norb3_ + q * norb2_ + p * norb_ + r] -=
                    value;

                tprdm_aaa[s * norb5_ + t * norb4_ + u * norb3_ + q * norb2_ + r * norb_ + p] +=
                    value;
                tprdm_aaa[s * norb5_ + u * norb4_ + t * norb3_ + q * norb2_ + r * norb_ + p] -=
                    value;
                tprdm_aaa[u * norb5_ + t * norb4_ + s * norb3_ + q * norb2_ + r * norb_ + p] -=
                    value;
                tprdm_aaa[u * norb5_ + s * norb4_ + t * norb3_ + q * norb2_ + r * norb_ + p] +=
                    value;
                tprdm_aaa[t * norb5_ + s * norb4_ + u * norb3_ + q * norb2_ + r * norb_ + p] -=
                    value;
                tprdm_aaa[t * norb5_ + u * norb4_ + s * norb3_ + q * norb2_ + r * norb_ + p] +=
                    value;

                tprdm_aaa[s * norb5_ + t * norb4_ + u * norb3_ + r * norb2_ + p * norb_ + q] +=
                    value;
                tprdm_aaa[s * norb5_ + u * norb4_ + t * norb3_ + r * norb2_ + p * norb_ + q] -=
                    value;
                tprdm_aaa[u * norb5_ + t * norb4_ + s * norb3_ + r * norb2_ + p * norb_ + q] -=
                    value;
                tprdm_aaa[u * norb5_ + s * norb4_ + t * norb3_ + r * norb2_ + p * norb_ + q] +=
                    value;
                tprdm_aaa[t * norb5_ + s * norb4_ + u * norb3_ + r * norb2_ + p * norb_ + q] -=
                    value;
                tprdm_aaa[t * norb5_ + u * norb4_ + s * norb3_ + r * norb2_ + p * norb_ + q] +=
                    value;

                tprdm_aaa[s * norb5_ + t * norb4_ + u * norb3_ + r * norb2_ + q * norb_ + p] -=
                    value;
                tprdm_aaa[s * norb5_ + u * norb4_ + t * norb3_ + r * norb2_ + q * norb_ + p] +=
                    value;
                tprdm_aaa[u * norb5_ + t * norb4_ + s * norb3_ + r * norb2_ + q * norb_ + p] +=
                    value;
                tprdm_aaa[u * norb5_ + s * norb4_ + t * norb3_ + r * norb2_ + q * norb_ + p] -=
                    value;
                tprdm_aaa[t * norb5_ + s * norb4_ + u * norb3_ + r * norb2_ + q * norb_ + p] +=
                    value;
                tprdm_aaa[t * norb5_ + u * norb4_ + s * norb3_ + r * norb2_ + q * norb_ + p] -=
                    value;
            }
        }
    }

    // aab aab
    for (const auto& coupled_dets : op->aab_list_) {
        auto coupled_dets_size = coupled_dets.size();

        for (size_t a = 0; a < coupled_dets_size; ++a) {
            const auto [J, _p, q, r] = coupled_dets[a];
            auto p = std::abs(_p) - 1;
            auto sign_pqr = _p < 0;

            auto vJ1 = evecs_->get(J, root1_);
            auto vJ2 = evecs_->get(J, root2_);

            for (size_t b = a + 1; b < coupled_dets_size; ++b) {
                const auto [I, _s, t, u] = coupled_dets[b];
                auto s = std::abs(_s) - 1;
                auto sign = ((_s < 0) == sign_pqr) ? 1 : -1;

                auto value = vJ1 * evecs_->get(I, root2_) * sign;
                tprdm_aab[p * norb5_ + q * norb4_ + r * norb3_ + s * norb2_ + t * norb_ + u] +=
                    value;
                tprdm_aab[p * norb5_ + q * norb4_ + r * norb3_ + t * norb2_ + s * norb_ + u] -=
                    value;
                tprdm_aab[q * norb5_ + p * norb4_ + r * norb3_ + s * norb2_ + t * norb_ + u] -=
                    value;
                tprdm_aab[q * norb5_ + p * norb4_ + r * norb3_ + t * norb2_ + s * norb_ + u] +=
                    value;

                value = evecs_->get(I, root1_) * vJ2 * sign;
                tprdm_aab[s * norb5_ + t * norb4_ + u * norb3_ + p * norb2_ + q * norb_ + r] +=
                    value;
                tprdm_aab[t * norb5_ + s * norb4_ + u * norb3_ + p * norb2_ + q * norb_ + r] -=
                    value;
                tprdm_aab[s * norb5_ + t * norb4_ + u * norb3_ + q * norb2_ + p * norb_ + r] -=
                    value;
                tprdm_aab[t * norb5_ + s * norb4_ + u * norb3_ + q * norb2_ + p * norb_ + r] +=
                    value;
            }
        }
    }

    // abb abb
    for (const auto& coupled_dets : op->abb_list_) {
        auto coupled_dets_size = coupled_dets.size();

        for (size_t a = 0; a < coupled_dets_size; ++a) {
            const auto [J, _p, q, r] = coupled_dets[a];
            auto p = std::abs(_p) - 1;
            auto sign_pqr = _p < 0;

            auto vJ1 = evecs_->get(J, root1_);
            auto vJ2 = evecs_->get(J, root2_);

            for (size_t b = a + 1; b < coupled_dets_size; ++b) {
                const auto [I, _s, t, u] = coupled_dets[b];
                auto s = std::abs(_s) - 1;
                auto sign = ((_s < 0) == sign_pqr) ? 1 : -1;

                auto value = vJ1 * evecs_->get(I, root2_) * sign;
                tprdm_abb[p * norb5_ + q * norb4_ + r * norb3_ + s * norb2_ + t * norb_ + u] +=
                    value;
                tprdm_abb[p * norb5_ + q * norb4_ + r * norb3_ + s * norb2_ + u * norb_ + t] -=
                    value;
                tprdm_abb[p * norb5_ + r * norb4_ + q * norb3_ + s * norb2_ + t * norb_ + u] -=
                    value;
                tprdm_abb[p * norb5_ + r * norb4_ + q * norb3_ + s * norb2_ + u * norb_ + t] +=
                    value;

                value = evecs_->get(I, root1_) * vJ2 * sign;
                tprdm_abb[s * norb5_ + t * norb4_ + u * norb3_ + p * norb2_ + q * norb_ + r] +=
                    value;
                tprdm_abb[s * norb5_ + u * norb4_ + t * norb3_ + p * norb2_ + q * norb_ + r] -=
                    value;
                tprdm_abb[s * norb5_ + t * norb4_ + u * norb3_ + p * norb2_ + r * norb_ + q] -=
                    value;
                tprdm_abb[s * norb5_ + u * norb4_ + t * norb3_ + p * norb2_ + r * norb_ + q] +=
                    value;
            }
        }
    }

    // bbb bbb
    for (const auto& coupled_dets : op->bbb_list_) {
        auto coupled_dets_size = coupled_dets.size();

        for (size_t a = 0; a < coupled_dets_size; ++a) {
            const auto [J, _p, q, r] = coupled_dets[a];
            auto p = std::abs(_p) - 1;
            auto sign_pqr = _p < 0;

            auto vJ1 = evecs_->get(J, root1_);
            auto vJ2 = evecs_->get(J, root2_);

            for (size_t b = a + 1; b < coupled_dets_size; ++b) {
                const auto [I, _s, t, u] = coupled_dets[b];
                auto s = std::abs(_s) - 1;
                auto sign = ((_s < 0) == sign_pqr) ? 1 : -1;

                auto value = vJ1 * evecs_->get(I, root2_) * sign;

                tprdm_bbb[p * norb5_ + q * norb4_ + r * norb3_ + s * norb2_ + t * norb_ + u] +=
                    value;
                tprdm_bbb[p * norb5_ + q * norb4_ + r * norb3_ + s * norb2_ + u * norb_ + t] -=
                    value;
                tprdm_bbb[p * norb5_ + q * norb4_ + r * norb3_ + u * norb2_ + t * norb_ + s] -=
                    value;
                tprdm_bbb[p * norb5_ + q * norb4_ + r * norb3_ + u * norb2_ + s * norb_ + t] +=
                    value;
                tprdm_bbb[p * norb5_ + q * norb4_ + r * norb3_ + t * norb2_ + s * norb_ + u] -=
                    value;
                tprdm_bbb[p * norb5_ + q * norb4_ + r * norb3_ + t * norb2_ + u * norb_ + s] +=
                    value;

                tprdm_bbb[p * norb5_ + r * norb4_ + q * norb3_ + s * norb2_ + t * norb_ + u] -=
                    value;
                tprdm_bbb[p * norb5_ + r * norb4_ + q * norb3_ + s * norb2_ + u * norb_ + t] +=
                    value;
                tprdm_bbb[p * norb5_ + r * norb4_ + q * norb3_ + u * norb2_ + t * norb_ + s] +=
                    value;
                tprdm_bbb[p * norb5_ + r * norb4_ + q * norb3_ + u * norb2_ + s * norb_ + t] -=
                    value;
                tprdm_bbb[p * norb5_ + r * norb4_ + q * norb3_ + t * norb2_ + s * norb_ + u] +=
                    value;
                tprdm_bbb[p * norb5_ + r * norb4_ + q * norb3_ + t * norb2_ + u * norb_ + s] -=
                    value;

                tprdm_bbb[q * norb5_ + p * norb4_ + r * norb3_ + s * norb2_ + t * norb_ + u] -=
                    value;
                tprdm_bbb[q * norb5_ + p * norb4_ + r * norb3_ + s * norb2_ + u * norb_ + t] +=
                    value;
                tprdm_bbb[q * norb5_ + p * norb4_ + r * norb3_ + u * norb2_ + t * norb_ + s] +=
                    value;
                tprdm_bbb[q * norb5_ + p * norb4_ + r * norb3_ + u * norb2_ + s * norb_ + t] -=
                    value;
                tprdm_bbb[q * norb5_ + p * norb4_ + r * norb3_ + t * norb2_ + s * norb_ + u] +=
                    value;
                tprdm_bbb[q * norb5_ + p * norb4_ + r * norb3_ + t * norb2_ + u * norb_ + s] -=
                    value;

                tprdm_bbb[q * norb5_ + r * norb4_ + p * norb3_ + s * norb2_ + t * norb_ + u] +=
                    value;
                tprdm_bbb[q * norb5_ + r * norb4_ + p * norb3_ + s * norb2_ + u * norb_ + t] -=
                    value;
                tprdm_bbb[q * norb5_ + r * norb4_ + p * norb3_ + u * norb2_ + t * norb_ + s] -=
                    value;
                tprdm_bbb[q * norb5_ + r * norb4_ + p * norb3_ + u * norb2_ + s * norb_ + t] +=
                    value;
                tprdm_bbb[q * norb5_ + r * norb4_ + p * norb3_ + t * norb2_ + s * norb_ + u] -=
                    value;
                tprdm_bbb[q * norb5_ + r * norb4_ + p * norb3_ + t * norb2_ + u * norb_ + s] +=
                    value;

                tprdm_bbb[r * norb5_ + p * norb4_ + q * norb3_ + s * norb2_ + t * norb_ + u] +=
                    value;
                tprdm_bbb[r * norb5_ + p * norb4_ + q * norb3_ + s * norb2_ + u * norb_ + t] -=
                    value;
                tprdm_bbb[r * norb5_ + p * norb4_ + q * norb3_ + u * norb2_ + t * norb_ + s] -=
                    value;
                tprdm_bbb[r * norb5_ + p * norb4_ + q * norb3_ + u * norb2_ + s * norb_ + t] +=
                    value;
                tprdm_bbb[r * norb5_ + p * norb4_ + q * norb3_ + t * norb2_ + s * norb_ + u] -=
                    value;
                tprdm_bbb[r * norb5_ + p * norb4_ + q * norb3_ + t * norb2_ + u * norb_ + s] +=
                    value;

                tprdm_bbb[r * norb5_ + q * norb4_ + p * norb3_ + s * norb2_ + t * norb_ + u] -=
                    value;
                tprdm_bbb[r * norb5_ + q * norb4_ + p * norb3_ + s * norb2_ + u * norb_ + t] +=
                    value;
                tprdm_bbb[r * norb5_ + q * norb4_ + p * norb3_ + u * norb2_ + t * norb_ + s] +=
                    value;
                tprdm_bbb[r * norb5_ + q * norb4_ + p * norb3_ + u * norb2_ + s * norb_ + t] -=
                    value;
                tprdm_bbb[r * norb5_ + q * norb4_ + p * norb3_ + t * norb2_ + s * norb_ + u] +=
                    value;
                tprdm_bbb[r * norb5_ + q * norb4_ + p * norb3_ + t * norb2_ + u * norb_ + s] -=
                    value;

                value = evecs_->get(I, root1_) * vJ2 * sign;

                tprdm_bbb[s * norb5_ + t * norb4_ + u * norb3_ + p * norb2_ + q * norb_ + r] +=
                    value;
                tprdm_bbb[s * norb5_ + u * norb4_ + t * norb3_ + p * norb2_ + q * norb_ + r] -=
                    value;
                tprdm_bbb[u * norb5_ + t * norb4_ + s * norb3_ + p * norb2_ + q * norb_ + r] -=
                    value;
                tprdm_bbb[u * norb5_ + s * norb4_ + t * norb3_ + p * norb2_ + q * norb_ + r] +=
                    value;
                tprdm_bbb[t * norb5_ + s * norb4_ + u * norb3_ + p * norb2_ + q * norb_ + r] -=
                    value;
                tprdm_bbb[t * norb5_ + u * norb4_ + s * norb3_ + p * norb2_ + q * norb_ + r] +=
                    value;

                tprdm_bbb[s * norb5_ + t * norb4_ + u * norb3_ + p * norb2_ + r * norb_ + q] -=
                    value;
                tprdm_bbb[s * norb5_ + u * norb4_ + t * norb3_ + p * norb2_ + r * norb_ + q] +=
                    value;
                tprdm_bbb[u * norb5_ + t * norb4_ + s * norb3_ + p * norb2_ + r * norb_ + q] +=
                    value;
                tprdm_bbb[u * norb5_ + s * norb4_ + t * norb3_ + p * norb2_ + r * norb_ + q] -=
                    value;
                tprdm_bbb[t * norb5_ + s * norb4_ + u * norb3_ + p * norb2_ + r * norb_ + q] +=
                    value;
                tprdm_bbb[t * norb5_ + u * norb4_ + s * norb3_ + p * norb2_ + r * norb_ + q] -=
                    value;

                tprdm_bbb[s * norb5_ + t * norb4_ + u * norb3_ + q * norb2_ + p * norb_ + r] -=
                    value;
                tprdm_bbb[s * norb5_ + u * norb4_ + t * norb3_ + q * norb2_ + p * norb_ + r] +=
                    value;
                tprdm_bbb[u * norb5_ + t * norb4_ + s * norb3_ + q * norb2_ + p * norb_ + r] +=
                    value;
                tprdm_bbb[u * norb5_ + s * norb4_ + t * norb3_ + q * norb2_ + p * norb_ + r] -=
                    value;
                tprdm_bbb[t * norb5_ + s * norb4_ + u * norb3_ + q * norb2_ + p * norb_ + r] +=
                    value;
                tprdm_bbb[t * norb5_ + u * norb4_ + s * norb3_ + q * norb2_ + p * norb_ + r] -=
                    value;

                tprdm_bbb[s * norb5_ + t * norb4_ + u * norb3_ + q * norb2_ + r * norb_ + p] +=
                    value;
                tprdm_bbb[s * norb5_ + u * norb4_ + t * norb3_ + q * norb2_ + r * norb_ + p] -=
                    value;
                tprdm_bbb[u * norb5_ + t * norb4_ + s * norb3_ + q * norb2_ + r * norb_ + p] -=
                    value;
                tprdm_bbb[u * norb5_ + s * norb4_ + t * norb3_ + q * norb2_ + r * norb_ + p] +=
                    value;
                tprdm_bbb[t * norb5_ + s * norb4_ + u * norb3_ + q * norb2_ + r * norb_ + p] -=
                    value;
                tprdm_bbb[t * norb5_ + u * norb4_ + s * norb3_ + q * norb2_ + r * norb_ + p] +=
                    value;

                tprdm_bbb[s * norb5_ + t * norb4_ + u * norb3_ + r * norb2_ + p * norb_ + q] +=
                    value;
                tprdm_bbb[s * norb5_ + u * norb4_ + t * norb3_ + r * norb2_ + p * norb_ + q] -=
                    value;
                tprdm_bbb[u * norb5_ + t * norb4_ + s * norb3_ + r * norb2_ + p * norb_ + q] -=
                    value;
                tprdm_bbb[u * norb5_ + s * norb4_ + t * norb3_ + r * norb2_ + p * norb_ + q] +=
                    value;
                tprdm_bbb[t * norb5_ + s * norb4_ + u * norb3_ + r * norb2_ + p * norb_ + q] -=
                    value;
                tprdm_bbb[t * norb5_ + u * norb4_ + s * norb3_ + r * norb2_ + p * norb_ + q] +=
                    value;

                tprdm_bbb[s * norb5_ + t * norb4_ + u * norb3_ + r * norb2_ + q * norb_ + p] -=
                    value;
                tprdm_bbb[s * norb5_ + u * norb4_ + t * norb3_ + r * norb2_ + q * norb_ + p] +=
                    value;
                tprdm_bbb[u * norb5_ + t * norb4_ + s * norb3_ + r * norb2_ + q * norb_ + p] +=
                    value;
                tprdm_bbb[u * norb5_ + s * norb4_ + t * norb3_ + r * norb2_ + q * norb_ + p] -=
                    value;
                tprdm_bbb[t * norb5_ + s * norb4_ + u * norb3_ + r * norb2_ + q * norb_ + p] +=
                    value;
                tprdm_bbb[t * norb5_ + u * norb4_ + s * norb3_ + r * norb2_ + q * norb_ + p] -=
                    value;
            }
        }
    }

    if (print_) {
        outfile->Printf("\n  Time spent building 3-rdm: %.3e seconds", build.get());
    }
}

void CI_RDMS::get_one_map() {
    // The alpha and beta annihilation lists
    a_ann_list_.resize(dim_space_);
    b_ann_list_.resize(dim_space_);

    // The N-1 maps
    det_hash a_ann_map;
    det_hash b_ann_map;

    // Number of annihilations on alfa and beta strings
    size_t na_ann = 0;
    size_t nb_ann = 0;

    if (print_)
        outfile->Printf("\n\n  Generating one-particle maps.");

    for (size_t I = 0; I < dim_space_; ++I) {
        Determinant detI(det_space_[I]);

        // Alpha and beta occupation vectors
        std::vector<int> aocc = detI.get_alfa_occ(norb_);
        std::vector<int> bocc = detI.get_beta_occ(norb_);

        int noalfa = aocc.size();
        int nobeta = bocc.size();

        std::vector<std::pair<size_t, short>> a_ann(noalfa);
        std::vector<std::pair<size_t, short>> b_ann(nobeta);

        // Form alpha annihilation lists
        for (int i = 0; i < noalfa; ++i) {
            int ii = aocc[i];
            Determinant detJ(detI);

            // Annihilate bit ii, get the sign
            detJ.set_alfa_bit(ii, false);
            double sign = detI.slater_sign_a(ii);

            det_hash_it hash_it = a_ann_map.find(detJ);
            size_t detJ_add;
            if (hash_it == a_ann_map.end()) {
                detJ_add = na_ann;
                a_ann_map[detJ] = na_ann;
                na_ann++;
            } else {
                detJ_add = hash_it->second;
            }
            a_ann[i] = std::make_pair(detJ_add, (sign > 0.5) ? (ii + 1) : (-ii - 1));
        }
        a_ann_list_[I] = a_ann;

        // Form beta annihilation lists
        for (int i = 0; i < nobeta; ++i) {
            int ii = bocc[i];
            Determinant detJ(detI);

            // Annihilate bit ii, get the sign
            detJ.set_beta_bit(ii, false);
            double sign = detI.slater_sign_b(ii);

            det_hash_it hash_it = b_ann_map.find(detJ);
            size_t detJ_add;
            if (hash_it == b_ann_map.end()) {
                detJ_add = nb_ann;
                b_ann_map[detJ] = nb_ann;
                nb_ann++;
            } else {
                detJ_add = hash_it->second;
            }
            b_ann[i] = std::make_pair(detJ_add, (sign > 0.5) ? (ii + 1) : (-ii - 1));
        }
        b_ann_list_[I] = b_ann;
    } // Done with annihilation lists

    // Generate alpha and beta creation lists
    a_cre_list_.resize(a_ann_map.size());
    b_cre_list_.resize(b_ann_map.size());

    for (size_t I = 0; I < dim_space_; ++I) {
        const std::vector<std::pair<size_t, short>>& a_ann = a_ann_list_[I];
        for (const std::pair<size_t, short>& Jsign : a_ann) {
            size_t J = Jsign.first;
            short sign = Jsign.second;
            a_cre_list_[J].push_back(std::make_pair(I, sign));
        }
        const std::vector<std::pair<size_t, short>>& b_ann = b_ann_list_[I];
        for (const std::pair<size_t, short>& Jsign : b_ann) {
            size_t J = Jsign.first;
            short sign = Jsign.second;
            b_cre_list_[J].push_back(std::make_pair(I, sign));
        }
    }
    one_map_done_ = true;
}

void CI_RDMS::get_two_map() {
    aa_ann_list_.resize(dim_space_);
    ab_ann_list_.resize(dim_space_);
    bb_ann_list_.resize(dim_space_);

    det_hash aa_ann_map;
    det_hash ab_ann_map;
    det_hash bb_ann_map;

    size_t naa_ann = 0;
    size_t nab_ann = 0;
    size_t nbb_ann = 0;

    if (print_)
        outfile->Printf("\n  Generating two-particle maps.");

    for (size_t I = 0; I < dim_space_; ++I) {
        Determinant detI(det_space_[I]);

        std::vector<int> aocc = detI.get_alfa_occ(norb_);
        std::vector<int> bocc = detI.get_beta_occ(norb_);

        int noalfa = aocc.size();
        int nobeta = bocc.size();

        std::vector<std::tuple<size_t, short, short>> aa_ann(noalfa * (noalfa - 1) / 2);
        std::vector<std::tuple<size_t, short, short>> ab_ann(noalfa * nobeta);
        std::vector<std::tuple<size_t, short, short>> bb_ann(nobeta * (nobeta - 1) / 2);

        // alpha-alpha annihilations
        for (int i = 0, ij = 0; i < noalfa; ++i) {
            for (int j = i + 1; j < noalfa; ++j, ++ij) {
                int ii = aocc[i];
                int jj = aocc[j];

                Determinant detJ(detI);
                detJ.set_alfa_bit(ii, false);
                detJ.set_alfa_bit(jj, false);

                double sign = detI.slater_sign_a(ii) * detI.slater_sign_a(jj);

                det_hash_it hash_it = aa_ann_map.find(detJ);
                size_t detJ_add;
                if (hash_it == aa_ann_map.end()) {
                    detJ_add = naa_ann;
                    aa_ann_map[detJ] = naa_ann;
                    naa_ann++;
                } else {
                    detJ_add = hash_it->second;
                }
                aa_ann[ij] = std::make_tuple(detJ_add, (sign > 0.5) ? (ii + 1) : (-ii - 1), jj);
            }
        }
        aa_ann_list_[I] = aa_ann;

        // beta-beta  annihilations
        for (int i = 0, ij = 0; i < nobeta; ++i) {
            for (int j = i + 1; j < nobeta; ++j, ++ij) {
                int ii = bocc[i];
                int jj = bocc[j];

                Determinant detJ(detI);
                detJ.set_beta_bit(ii, false);
                detJ.set_beta_bit(jj, false);

                double sign = detI.slater_sign_b(ii) * detI.slater_sign_b(jj);

                det_hash_it hash_it = bb_ann_map.find(detJ);
                size_t detJ_add;
                if (hash_it == bb_ann_map.end()) {
                    detJ_add = nbb_ann;
                    bb_ann_map[detJ] = nbb_ann;
                    nbb_ann++;
                } else {
                    detJ_add = hash_it->second;
                }
                bb_ann[ij] = std::make_tuple(detJ_add, (sign > 0.5) ? (ii + 1) : (-ii - 1), jj);
            }
        }
        bb_ann_list_[I] = bb_ann;

        // alpha-beta  annihilations
        for (int i = 0, ij = 0; i < noalfa; ++i) {
            for (int j = 0; j < nobeta; ++j, ++ij) {
                int ii = aocc[i];
                int jj = bocc[j];

                Determinant detJ(detI);
                detJ.set_alfa_bit(ii, false);
                detJ.set_beta_bit(jj, false);

                double sign = detI.slater_sign_a(ii) * detI.slater_sign_b(jj);

                det_hash_it hash_it = ab_ann_map.find(detJ);
                size_t detJ_add;
                if (hash_it == ab_ann_map.end()) {
                    detJ_add = nab_ann;
                    ab_ann_map[detJ] = nab_ann;
                    nab_ann++;
                } else {
                    detJ_add = hash_it->second;
                }
                ab_ann[ij] = std::make_tuple(detJ_add, (sign > 0.5) ? (ii + 1) : (-ii - 1), jj);
            }
        }
        ab_ann_list_[I] = ab_ann;
    } // Done building 2-hole lists

    aa_cre_list_.resize(aa_ann_map.size());
    ab_cre_list_.resize(ab_ann_map.size());
    bb_cre_list_.resize(bb_ann_map.size());

    for (size_t I = 0; I < dim_space_; ++I) {
        // alpha-alpha
        const std::vector<std::tuple<size_t, short, short>>& aa_ann = aa_ann_list_[I];
        for (const std::tuple<size_t, short, short>& Jsign : aa_ann) {
            size_t J = std::get<0>(Jsign);
            short i = std::get<1>(Jsign);
            short j = std::get<2>(Jsign);
            aa_cre_list_[J].push_back(std::make_tuple(I, i, j));
        }
        // beta-beta
        const std::vector<std::tuple<size_t, short, short>>& bb_ann = bb_ann_list_[I];
        for (const std::tuple<size_t, short, short>& Jsign : bb_ann) {
            size_t J = std::get<0>(Jsign);
            short i = std::get<1>(Jsign);
            short j = std::get<2>(Jsign);
            bb_cre_list_[J].push_back(std::make_tuple(I, i, j));
        }
        // alpha-alpha
        const std::vector<std::tuple<size_t, short, short>>& ab_ann = ab_ann_list_[I];
        for (const std::tuple<size_t, short, short>& Jsign : ab_ann) {
            size_t J = std::get<0>(Jsign);
            short i = std::get<1>(Jsign);
            short j = std::get<2>(Jsign);
            ab_cre_list_[J].push_back(std::make_tuple(I, i, j));
        }
    }
}

void CI_RDMS::get_three_map() {
    aaa_ann_list_.resize(dim_space_);
    aab_ann_list_.resize(dim_space_);
    abb_ann_list_.resize(dim_space_);
    bbb_ann_list_.resize(dim_space_);

    det_hash aaa_ann_map;
    det_hash aab_ann_map;
    det_hash abb_ann_map;
    det_hash bbb_ann_map;

    size_t naaa_ann = 0;
    size_t naab_ann = 0;
    size_t nabb_ann = 0;
    size_t nbbb_ann = 0;

    if (print_)
        outfile->Printf("\n  Generating three-particle maps.");

    for (size_t I = 0; I < dim_space_; ++I) {
        Determinant detI(det_space_[I]);

        const std::vector<int>& aocc = detI.get_alfa_occ(norb_);
        const std::vector<int>& bocc = detI.get_beta_occ(norb_);

        int noalfa = aocc.size();
        int nobeta = bocc.size();

        std::vector<std::tuple<size_t, short, short, short>> aaa_ann(noalfa * (noalfa - 1) *
                                                                     (noalfa - 2) / 6);
        std::vector<std::tuple<size_t, short, short, short>> aab_ann(noalfa * (noalfa - 1) *
                                                                     nobeta / 2);
        std::vector<std::tuple<size_t, short, short, short>> abb_ann(noalfa * nobeta *
                                                                     (nobeta - 1) / 2);
        std::vector<std::tuple<size_t, short, short, short>> bbb_ann(nobeta * (nobeta - 1) *
                                                                     (nobeta - 2) / 6);

        // aaa
        for (int i = 0, ijk = 0; i < noalfa; ++i) {
            for (int j = i + 1; j < noalfa; ++j) {
                for (int k = j + 1; k < noalfa; ++k, ++ijk) {

                    int ii = aocc[i];
                    int jj = aocc[j];
                    int kk = aocc[k];

                    Determinant detJ(detI);
                    detJ.set_alfa_bit(ii, false);
                    detJ.set_alfa_bit(jj, false);
                    detJ.set_alfa_bit(kk, false);

                    double sign =
                        detI.slater_sign_a(ii) * detI.slater_sign_a(jj) * detI.slater_sign_a(kk);

                    det_hash_it hash_it = aaa_ann_map.find(detJ);
                    size_t detJ_add;

                    if (hash_it == aaa_ann_map.end()) {
                        detJ_add = naaa_ann;
                        aaa_ann_map[detJ] = naaa_ann;
                        naaa_ann++;
                    } else {
                        detJ_add = hash_it->second;
                    }
                    aaa_ann[ijk] =
                        std::make_tuple(detJ_add, (sign > 0.5) ? (ii + 1) : (-ii - 1), jj, kk);
                }
            }
        }
        aaa_ann_list_[I] = aaa_ann;

        // aab
        for (int i = 0, ijk = 0; i < noalfa; ++i) {
            for (int j = i + 1; j < noalfa; ++j) {
                for (int k = 0; k < nobeta; ++k, ++ijk) {

                    int ii = aocc[i];
                    int jj = aocc[j];
                    int kk = bocc[k];

                    Determinant detJ(detI);
                    detJ.set_alfa_bit(ii, false);
                    detJ.set_alfa_bit(jj, false);
                    detJ.set_beta_bit(kk, false);

                    double sign =
                        detI.slater_sign_a(ii) * detI.slater_sign_a(jj) * detI.slater_sign_b(kk);

                    det_hash_it hash_it = aab_ann_map.find(detJ);
                    size_t detJ_add;

                    if (hash_it == aab_ann_map.end()) {
                        detJ_add = naab_ann;
                        aab_ann_map[detJ] = naab_ann;
                        naab_ann++;
                    } else {
                        detJ_add = hash_it->second;
                    }
                    aab_ann[ijk] =
                        std::make_tuple(detJ_add, (sign > 0.5) ? (ii + 1) : (-ii - 1), jj, kk);
                }
            }
        }
        aab_ann_list_[I] = aab_ann;

        // abb
        for (int i = 0, ijk = 0; i < noalfa; ++i) {
            for (int j = 0; j < nobeta; ++j) {
                for (int k = j + 1; k < nobeta; ++k, ++ijk) {

                    int ii = aocc[i];
                    int jj = bocc[j];
                    int kk = bocc[k];

                    Determinant detJ(detI);
                    detJ.set_alfa_bit(ii, false);
                    detJ.set_beta_bit(jj, false);
                    detJ.set_beta_bit(kk, false);

                    double sign =
                        detI.slater_sign_a(ii) * detI.slater_sign_b(jj) * detI.slater_sign_b(kk);

                    det_hash_it hash_it = abb_ann_map.find(detJ);
                    size_t detJ_add;

                    if (hash_it == abb_ann_map.end()) {
                        detJ_add = nabb_ann;
                        abb_ann_map[detJ] = nabb_ann;
                        nabb_ann++;
                    } else {
                        detJ_add = hash_it->second;
                    }
                    abb_ann[ijk] =
                        std::make_tuple(detJ_add, (sign > 0.5) ? (ii + 1) : (-ii - 1), jj, kk);
                }
            }
        }
        abb_ann_list_[I] = abb_ann;

        // bbb
        for (int i = 0, ijk = 0; i < nobeta; ++i) {
            for (int j = i + 1; j < nobeta; ++j) {
                for (int k = j + 1; k < nobeta; ++k, ++ijk) {

                    int ii = bocc[i];
                    int jj = bocc[j];
                    int kk = bocc[k];

                    Determinant detJ(detI);
                    detJ.set_beta_bit(ii, false);
                    detJ.set_beta_bit(jj, false);
                    detJ.set_beta_bit(kk, false);

                    double sign =
                        detI.slater_sign_b(ii) * detI.slater_sign_b(jj) * detI.slater_sign_b(kk);

                    det_hash_it hash_it = bbb_ann_map.find(detJ);
                    size_t detJ_add;

                    if (hash_it == bbb_ann_map.end()) {
                        detJ_add = nbbb_ann;
                        bbb_ann_map[detJ] = nbbb_ann;
                        nbbb_ann++;
                    } else {
                        detJ_add = hash_it->second;
                    }
                    bbb_ann[ijk] =
                        std::make_tuple(detJ_add, (sign > 0.5) ? (ii + 1) : (-ii - 1), jj, kk);
                }
            }
        }
        bbb_ann_list_[I] = bbb_ann;
    } // End loop over determinants

    aaa_cre_list_.resize(aaa_ann_map.size());
    aab_cre_list_.resize(aab_ann_map.size());
    abb_cre_list_.resize(abb_ann_map.size());
    bbb_cre_list_.resize(bbb_ann_map.size());

    for (size_t I = 0; I < dim_space_; ++I) {
        // aaa
        const std::vector<std::tuple<size_t, short, short, short>>& aaa_ann = aaa_ann_list_[I];
        for (const std::tuple<size_t, short, short, short>& Jsign : aaa_ann) {
            size_t J = std::get<0>(Jsign);
            short i = std::get<1>(Jsign);
            short j = std::get<2>(Jsign);
            short k = std::get<3>(Jsign);
            aaa_cre_list_[J].push_back(std::make_tuple(I, i, j, k));
        }
        // aab
        const std::vector<std::tuple<size_t, short, short, short>>& aab_ann = aab_ann_list_[I];
        for (const std::tuple<size_t, short, short, short>& Jsign : aab_ann) {
            size_t J = std::get<0>(Jsign);
            short i = std::get<1>(Jsign);
            short j = std::get<2>(Jsign);
            short k = std::get<3>(Jsign);
            aab_cre_list_[J].push_back(std::make_tuple(I, i, j, k));
        }
        // abb
        const std::vector<std::tuple<size_t, short, short, short>>& abb_ann = abb_ann_list_[I];
        for (const std::tuple<size_t, short, short, short>& Jsign : abb_ann) {
            size_t J = std::get<0>(Jsign);
            short i = std::get<1>(Jsign);
            short j = std::get<2>(Jsign);
            short k = std::get<3>(Jsign);
            abb_cre_list_[J].push_back(std::make_tuple(I, i, j, k));
        }
        // bbb
        const std::vector<std::tuple<size_t, short, short, short>>& bbb_ann = bbb_ann_list_[I];
        for (const std::tuple<size_t, short, short, short>& Jsign : bbb_ann) {
            size_t J = std::get<0>(Jsign);
            short i = std::get<1>(Jsign);
            short j = std::get<2>(Jsign);
            short k = std::get<3>(Jsign);
            bbb_cre_list_[J].push_back(std::make_tuple(I, i, j, k));
        }
    }
}

void CI_RDMS::rdm_test(std::vector<double>& oprdm_a, std::vector<double>& oprdm_b,
                       std::vector<double>& tprdm_aa, std::vector<double>& tprdm_bb,
                       std::vector<double>& tprdm_ab, std::vector<double>& tprdm_aaa,
                       std::vector<double>& tprdm_aab, std::vector<double>& tprdm_abb,
                       std::vector<double>& tprdm_bbb) {

    const det_hashvec& det_space = wfn_.wfn_hash();
    double error_1rdm_a = 0.0;
    for (size_t p = 0; p < norb_; ++p) {
        for (size_t q = 0; q < norb_; ++q) {
            double rdm = 0.0;
            for (size_t i = 0; i < dim_space_; ++i) {
                Determinant I(det_space[i]);
                double sign = 1.0;
                sign *= I.destroy_alfa_bit(q);
                sign *= I.create_alfa_bit(p);
                for (size_t j = 0; j < dim_space_; ++j) {
                    if (I == det_space[j]) {
                        rdm += sign * evecs_->get(i, root1_) * evecs_->get(j, root2_);
                    }
                }
            }
            if (std::fabs(rdm) > 1.0e-12) {
                error_1rdm_a += std::fabs(rdm - oprdm_a[q * norb_ + p]);
                //     outfile->Printf("\n  D1(a)[%3lu][%3lu] = %18.12lf
                //     (%18.12lf,%18.12lf)", p,q,
                //     rdm-oprdm_a[p*norb_+q],rdm,oprdm_a[p*norb_+q]);
            }
        }
    }
    outfile->Printf("\n    A 1-RDM Error :   %2.15f", error_1rdm_a);
    double error_1rdm_b = 0.0;
    for (size_t p = 0; p < norb_; ++p) {
        for (size_t q = 0; q < norb_; ++q) {
            double rdm = 0.0;
            for (size_t i = 0; i < dim_space_; ++i) {
                Determinant I(det_space[i]);
                double sign = 1.0;
                sign *= I.destroy_beta_bit(q);
                sign *= I.create_beta_bit(p);
                for (size_t j = 0; j < dim_space_; ++j) {
                    if (I == det_space[j]) {
                        rdm += sign * evecs_->get(i, root1_) * evecs_->get(j, root2_);
                    }
                }
            }
            if (std::fabs(rdm) > 1.0e-12) {
                error_1rdm_b += std::fabs(rdm - oprdm_b[p * norb_ + q]);
                // outfile->Printf("\n  D1(b)[%3lu][%3lu] = %18.12lf
                // (%18.12lf,%18.12lf)", p,q,
                // rdm-oprdm_b[p*norb_+q],rdm,oprdm_b[p*norb_+q]);
            }
        }
    }
    outfile->Printf("\n    B 1-RDM Error :   %2.15f", error_1rdm_b);

    double error_2rdm_aa = 0.0;
    for (size_t p = 0; p < norb_; ++p) {
        for (size_t q = 0; q < norb_; ++q) {
            for (size_t r = 0; r < norb_; ++r) {
                for (size_t s = 0; s < norb_; ++s) {
                    double rdm = 0.0;
                    for (size_t i = 0; i < dim_space_; ++i) {
                        Determinant I(det_space[i]);
                        double sign = 1.0;
                        sign *= I.destroy_alfa_bit(r);
                        sign *= I.destroy_alfa_bit(s);
                        sign *= I.create_alfa_bit(q);
                        sign *= I.create_alfa_bit(p);
                        for (size_t j = 0; j < dim_space_; ++j) {
                            if (I == det_space[j]) {
                                rdm += sign * evecs_->get(i, root1_) * evecs_->get(j, root2_);
                            }
                        }
                    }
                    if (std::fabs(rdm) > 1.0e-12) {
                        error_2rdm_aa +=
                            std::fabs(rdm - tprdm_aa[p * norb3_ + q * norb2_ + r * norb_ + s]);
                        if (std::fabs(rdm - tprdm_aa[p * norb3_ + q * norb2_ + r * norb_ + s]) >
                            1.0e-12) {
                            outfile->Printf("\n  D2(aaaa)[%3lu][%3lu][%3lu][%3lu] = %18.12lf "
                                            "(%18.12lf,%18.12lf)",
                                            p, q, r, s,
                                            rdm - tprdm_aa[p * norb3_ + q * norb2_ + r * norb_ + s],
                                            rdm, tprdm_aa[p * norb3_ + q * norb2_ + r * norb_ + s]);
                        }
                    }
                }
            }
        }
    }
    outfile->Printf("\n    AAAA 2-RDM Error :   %2.15f", error_2rdm_aa);
    double error_2rdm_bb = 0.0;
    for (size_t p = 0; p < norb_; ++p) {
        for (size_t q = 0; q < norb_; ++q) {
            for (size_t r = 0; r < norb_; ++r) {
                for (size_t s = 0; s < norb_; ++s) {
                    double rdm = 0.0;
                    for (size_t i = 0; i < dim_space_; ++i) {
                        Determinant I(det_space[i]);
                        double sign = 1.0;
                        sign *= I.destroy_beta_bit(r);
                        sign *= I.destroy_beta_bit(s);
                        sign *= I.create_beta_bit(q);
                        sign *= I.create_beta_bit(p);
                        for (size_t j = 0; j < dim_space_; ++j) {
                            if (I == det_space[j]) {
                                rdm += sign * evecs_->get(i, root1_) * evecs_->get(j, root2_);
                            }
                        }
                    }
                    if (std::fabs(rdm) > 1.0e-12) {
                        error_2rdm_bb +=
                            std::fabs(rdm - tprdm_bb[p * norb3_ + q * norb2_ + r * norb_ + s]);
                        if (std::fabs(rdm - tprdm_bb[p * norb3_ + q * norb2_ + r * norb_ + s]) >
                            1.0e-12) {
                            outfile->Printf("\n  D2(bbbb)[%3lu][%3lu][%3lu][%3lu] = %18.12lf "
                                            "(%18.12lf,%18.12lf)",
                                            p, q, r, s,
                                            rdm - tprdm_bb[p * norb3_ + q * norb2_ + r * norb_ + s],
                                            rdm, tprdm_bb[p * norb3_ + q * norb2_ + r * norb_ + s]);
                        }
                    }
                }
            }
        }
    }
    outfile->Printf("\n    BBBB 2-RDM Error :   %2.15f", error_2rdm_bb);
    double error_2rdm_ab = 0.0;
    for (size_t p = 0; p < norb_; ++p) {
        for (size_t q = 0; q < norb_; ++q) {
            for (size_t r = 0; r < norb_; ++r) {
                for (size_t s = 0; s < norb_; ++s) {
                    double rdm = 0.0;
                    for (size_t i = 0; i < dim_space_; ++i) {
                        Determinant I(det_space[i]);
                        double sign = 1.0;
                        sign *= I.destroy_alfa_bit(r);
                        sign *= I.destroy_beta_bit(s);
                        sign *= I.create_beta_bit(q);
                        sign *= I.create_alfa_bit(p);
                        for (size_t j = 0; j < dim_space_; ++j) {
                            if (I == det_space[j]) {
                                rdm += sign * evecs_->get(i, root1_) * evecs_->get(j, root2_);
                            }
                        }
                    }
                    if (std::fabs(rdm) > 1.0e-12) {
                        error_2rdm_ab +=
                            std::fabs(rdm - tprdm_ab[p * norb3_ + q * norb2_ + r * norb_ + s]);
                        if (std::fabs(rdm - tprdm_ab[p * norb3_ + q * norb2_ + r * norb_ + s]) >
                            1.0e-12) {
                            outfile->Printf("\n  D2(abab)[%3lu][%3lu][%3lu][%3lu] = %18.12lf "
                                            "(%18.12lf,%18.12lf)",
                                            p, q, r, s,
                                            rdm - tprdm_ab[p * norb3_ + q * norb2_ + r * norb_ + s],
                                            rdm, tprdm_ab[p * norb3_ + q * norb2_ + r * norb_ + s]);
                        }
                    }
                }
            }
        }
    }
    outfile->Printf("\n    ABAB 2-RDM Error :   %2.15f", error_2rdm_ab);
    // aaa aaa
    double error_3rdm_aaa = 0.0;
    for (size_t p = 0; p < norb_; ++p) {
        // for (size_t p = 0; p < 1; ++p){
        for (size_t q = 0; q < norb_; ++q) {
            for (size_t r = 0; r < norb_; ++r) {
                for (size_t s = 0; s < norb_; ++s) {
                    for (size_t t = 0; t < norb_; ++t) {
                        for (size_t a = 0; a < norb_; ++a) {
                            double rdm = 0.0;
                            for (size_t i = 0; i < dim_space_; ++i) {
                                Determinant I(det_space[i]);
                                double sign = 1.0;
                                sign *= I.destroy_alfa_bit(s);
                                sign *= I.destroy_alfa_bit(t);
                                sign *= I.destroy_alfa_bit(a);
                                sign *= I.create_alfa_bit(r);
                                sign *= I.create_alfa_bit(q);
                                sign *= I.create_alfa_bit(p);
                                for (size_t j = 0; j < dim_space_; ++j) {
                                    if (I == det_space[j]) {
                                        rdm +=
                                            sign * evecs_->get(i, root1_) * evecs_->get(j, root2_);
                                    }
                                }
                            }
                            if (std::fabs(rdm) > 1.0e-12) {
                                double rdm_comp =
                                    tprdm_aaa[p * norb4_ * norb_ + q * norb4_ + r * norb3_ +
                                              s * norb2_ + t * norb_ + a];
                                if (rdm - rdm_comp > 1.0e-12) {
                                    outfile->Printf("\nD3(aaaaaa)[%3lu][%3lu][%3lu][%3lu][%3lu][%"
                                                    "3lu] = %18.12lf    (%18.12lf,%18.12lf)",
                                                    p, q, r, s, t, a, rdm - rdm_comp, rdm,
                                                    rdm_comp);
                                    error_3rdm_aaa += std::fabs(rdm - rdm_comp);
                                }
                            }
                        }
                    }
                }
            }
        }
    }
    psi::Process::environment.globals["AAAAAA 3-RDM ERROR"] = error_3rdm_aaa;
    outfile->Printf("\n    AAAAAA 3-RDM Error : %2.15f", error_3rdm_aaa);
    // aab aab
    double error_3rdm_aab = 0.0;
    for (size_t p = 0; p < norb_; ++p) {
        // for (size_t p = 0; p < 1; ++p){
        for (size_t q = 0; q < norb_; ++q) {
            for (size_t r = 0; r < norb_; ++r) {
                for (size_t s = 0; s < norb_; ++s) {
                    for (size_t t = 0; t < norb_; ++t) {
                        for (size_t a = 0; a < norb_; ++a) {
                            double rdm = 0.0;
                            for (size_t i = 0; i < dim_space_; ++i) {
                                Determinant I(det_space[i]);
                                double sign = 1.0;
                                sign *= I.destroy_alfa_bit(s);
                                sign *= I.destroy_alfa_bit(t);
                                sign *= I.destroy_beta_bit(a);
                                sign *= I.create_beta_bit(r);
                                sign *= I.create_alfa_bit(q);
                                sign *= I.create_alfa_bit(p);
                                for (size_t j = 0; j < dim_space_; ++j) {
                                    if (I == det_space[j]) {
                                        rdm +=
                                            sign * evecs_->get(i, root1_) * evecs_->get(j, root2_);
                                        // three_rdm->set(i, j, three_rdm->get(i,j) + 1);
                                    }
                                }
                            }
                            if (std::fabs(rdm) > 1.0e-12) {
                                double rdm_comp =
                                    tprdm_aab[p * norb4_ * norb_ + q * norb4_ + r * norb3_ +
                                              s * norb2_ + t * norb_ + a];
                                if (rdm - rdm_comp > 1.0e-12) {
                                    outfile->Printf(
                                        "\n D3(aabaab)[%3lu][%3lu][%3lu][%3lu][%3lu][%3lu] = "
                                        "%18.12lf (%18.12lf,%18.12lf)",
                                        p, q, r, s, t, a, rdm - rdm_comp, rdm, rdm_comp);
                                }
                                error_3rdm_aab += std::fabs(rdm - rdm_comp);
                            }
                        }
                    }
                }
            }
        }
    }
    psi::Process::environment.globals["AABAAB 3-RDM ERROR"] = error_3rdm_aab;
    outfile->Printf("\n    AABAAB 3-RDM Error : %+e", error_3rdm_aab);

    // abb abb
    double error_3rdm_abb = 0.0;
    for (size_t p = 0; p < norb_; ++p) {
        // for (size_t p = 0; p < 1; ++p){
        for (size_t q = 0; q < norb_; ++q) {
            for (size_t r = 0; r < norb_; ++r) {
                for (size_t s = 0; s < norb_; ++s) {
                    for (size_t t = 0; t < norb_; ++t) {
                        for (size_t a = 0; a < norb_; ++a) {
                            double rdm = 0.0;
                            for (size_t i = 0; i < dim_space_; ++i) {
                                Determinant I(det_space[i]);
                                double sign = 1.0;
                                sign *= I.destroy_alfa_bit(s);
                                sign *= I.destroy_beta_bit(t);
                                sign *= I.destroy_beta_bit(a);
                                sign *= I.create_beta_bit(r);
                                sign *= I.create_beta_bit(q);
                                sign *= I.create_alfa_bit(p);
                                for (size_t j = 0; j < dim_space_; ++j) {
                                    if (I == det_space[j]) {
                                        rdm +=
                                            sign * evecs_->get(i, root1_) * evecs_->get(j, root2_);
                                        // three_rdm->set(i, j, three_rdm->get(i,j) + 1);
                                    }
                                }
                            }
                            if (std::fabs(rdm) > 1.0e-12) {
                                double rdm_comp =
                                    tprdm_abb[p * norb4_ * norb_ + q * norb4_ + r * norb3_ +
                                              s * norb2_ + t * norb_ + a];
                                if (rdm - rdm_comp > 1.0e-12) {
                                    outfile->Printf("\nD3(abbabb)[%3lu][%3lu][%3lu][%3lu][%3lu][%"
                                                    "3lu] = %18.12lf (%18.12lf,%18.12lf)",
                                                    p, q, r, s, t, a, rdm - rdm_comp, rdm,
                                                    rdm_comp);
                                }
                                error_3rdm_abb += std::fabs(rdm - rdm_comp);
                            }
                        }
                    }
                }
            }
        }
    }
    psi::Process::environment.globals["ABBABB 3-RDM ERROR"] = error_3rdm_abb;
    outfile->Printf("\n    ABBABB 3-RDM Error : %+e", error_3rdm_abb);

    // bbb bbb
    double error_3rdm_bbb = 0.0;
    for (size_t p = 0; p < norb_; ++p) {
        // for (size_t p = 0; p < 1; ++p){
        for (size_t q = 0; q < norb_; ++q) {
            for (size_t r = 0; r < norb_; ++r) {
                for (size_t s = 0; s < norb_; ++s) {
                    for (size_t t = 0; t < norb_; ++t) {
                        for (size_t a = 0; a < norb_; ++a) {
                            double rdm = 0.0;
                            for (size_t i = 0; i < dim_space_; ++i) {
                                Determinant I(det_space[i]);
                                double sign = 1.0;
                                sign *= I.destroy_beta_bit(s);
                                sign *= I.destroy_beta_bit(t);
                                sign *= I.destroy_beta_bit(a);
                                sign *= I.create_beta_bit(r);
                                sign *= I.create_beta_bit(q);
                                sign *= I.create_beta_bit(p);
                                for (size_t j = 0; j < dim_space_; ++j) {
                                    if (I == det_space[j]) {
                                        rdm +=
                                            sign * evecs_->get(i, root1_) * evecs_->get(j, root2_);
                                        // three_rdm->set(i, j, three_rdm->get(i,j) + 1);
                                    }
                                }
                            }
                            if (std::fabs(rdm) > 1.0e-12) {
                                double rdm_comp =
                                    tprdm_bbb[p * norb4_ * norb_ + q * norb4_ + r * norb3_ +
                                              s * norb2_ + t * norb_ + a];
                                if (rdm - rdm_comp > 1.0e-12) {
                                    outfile->Printf(
                                        "\n D3(bbbbbb)[%3lu][%3lu][%3lu][%3lu][%3lu][%3lu] = "
                                        "%18.12lf (%18.12lf,%18.12lf)",
                                        p, q, r, s, t, a, rdm - rdm_comp, rdm, rdm_comp);
                                    error_3rdm_bbb += std::fabs(rdm - rdm_comp);
                                }
                            }
                        }
                    }
                }
            }
        }
    }
    psi::Process::environment.globals["BBBBBB 3-RDM ERROR"] = error_3rdm_bbb;
    outfile->Printf("\n    BBBBBB 3-RDM Error : %2.15f", error_3rdm_bbb);
}
} // namespace forte<|MERGE_RESOLUTION|>--- conflicted
+++ resolved
@@ -180,12 +180,7 @@
 }
 
 void CI_RDMS::compute_1rdm_op(std::vector<double>& oprdm_a, std::vector<double>& oprdm_b) {
-<<<<<<< HEAD
-    auto op = std::make_shared<DeterminantSubstitutionLists>(fci_ints_);
-=======
-
     auto op = std::make_shared<DeterminantSubstitutionLists>(mo_symmetry_);
->>>>>>> d7d1b7e7
     op->set_quiet_mode(not print_);
     op->build_strings(wfn_);
     op->op_s_lists(wfn_);
@@ -740,12 +735,7 @@
 
 void CI_RDMS::compute_3rdm_op(std::vector<double>& tprdm_aaa, std::vector<double>& tprdm_aab,
                               std::vector<double>& tprdm_abb, std::vector<double>& tprdm_bbb) {
-<<<<<<< HEAD
-    auto op = std::make_shared<DeterminantSubstitutionLists>(fci_ints_);
-=======
-
     auto op = std::make_shared<DeterminantSubstitutionLists>(mo_symmetry_);
->>>>>>> d7d1b7e7
     op->set_quiet_mode(not print_);
     op->build_strings(wfn_);
     op->three_s_lists(wfn_);
