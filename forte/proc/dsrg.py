#
# @BEGIN LICENSE
#
# Forte: an open-source plugin to Psi4 (https://github.com/psi4/psi4)
# that implements a variety of quantum chemistry methods for strongly
# correlated electrons.
#
# Copyright (c) 2012-2023 by its authors (see COPYING, COPYING.LESSER, AUTHORS).
#
#  The copyrights for code used from other parties are included in
# the corresponding files.
#
# This program is free software: you can redistribute it and/or modify
# it under the terms of the GNU Lesser General Public License as published by
# the Free Software Foundation, either version 3 of the License, or
# (at your option) any later version.
#
# This program is distributed in the hope that it will be useful,
# but WITHOUT ANY WARRANTY; without even the implied warranty of
# MERCHANTABILITY or FITNESS FOR A PARTICULAR PURPOSE.  See the
# GNU Lesser General Public License for more details.
#
# You should have received a copy of the GNU Lesser General Public License
# along with this program.  If not, see http://www.gnu.org/licenses/.
#
# @END LICENSE
#

import numpy as np
import warnings
import math
<<<<<<< HEAD
import numpy as np
from forte.proc.dsrg_fno import dsrg_fno_procrouting
=======
import json
import psi4

import forte
from forte.proc.external_active_space_solver import write_external_active_space_file
>>>>>>> a30e2542


class ProcedureDSRG:
    def __init__(self, active_space_solver, state_weights_map, mo_space_info, ints, options, scf_info):
        """
        Procedure to perform a DSRG computation.
        :param active_space_solver: the Forte ActiveSpaceSolver object
        :param state_weights_map: the map between state and its weights
        :param mo_space_info: the Forte MOSpaceInfo object
        :param ints: the ForteIntegral object
        :param options: the ForteOptions object
        :param scf_info: the Forte SCFInfo object
        """

        # Read options
        self.solver_type = options.get_str('CORRELATION_SOLVER')
        if self.solver_type in ["SA-MRDSRG", "SA_MRDSRG", "DSRG_MRPT", "DSRG-MRPT"]:
            self.rdm_type = forte.RDMsType.spin_free
        else:
            self.rdm_type = forte.RDMsType.spin_free if options.get_bool('DSRG_RDM_MS_AVG') \
                else forte.RDMsType.spin_dependent

        self.do_semicanonical = options.get_bool("SEMI_CANONICAL")

        self.do_multi_state = False if options.get_str("CALC_TYPE") == "SS" else True

        self.relax_ref = options.get_str("RELAX_REF")
        if self.relax_ref == "NONE" and self.do_multi_state:
            self.relax_ref = "ONCE"

        self.max_rdm_level = 3 if options.get_str("THREEPDC") != "ZERO" else 2
        if options.get_str("DSRG_3RDM_ALGORITHM") == "DIRECT":
            as_type = options.get_str("ACTIVE_SPACE_SOLVER")
            if as_type == "CAS" and self.solver_type in ["SA-MRDSRG", "SA_MRDSRG"]:
                self.max_rdm_level = 2
            else:
                psi4.core.print_out(f"\n  DSRG 3RDM direct algorithm only available for CAS/SA-MRDSRG")
                psi4.core.print_out(f"\n  Set DSRG_3RDM_ALGORITHM to 'EXPLICIT' (default)")
                options.set_str("DSRG_3RDM_ALGORITHM", "EXPLICIT")

        self.relax_convergence = float('inf')
        self.e_convergence = options.get_double("E_CONVERGENCE")

        self.restart_amps = options.get_bool("DSRG_RESTART_AMPS")

        if self.relax_ref == "NONE":
            self.relax_maxiter = 0
        elif self.relax_ref == "ONCE":
            self.relax_maxiter = 1
        elif self.relax_ref == "TWICE":
            self.relax_maxiter = 2
        else:
            self.relax_maxiter = options.get_int('MAXITER_RELAX_REF')
            self.relax_convergence = options.get_double("RELAX_E_CONVERGENCE")

        self.save_relax_energies = options.get_bool("DSRG_DUMP_RELAXED_ENERGIES")

        # Filter out levels for analytic gradients
        if options.get_str("DERTYPE") != "NONE":
            if self.relax_ref != 'NONE' or self.solver_type != 'DSRG-MRPT2':
                raise NotImplementedError("Analytic energy gradients are only implemented for unrelaxed DSRG-MRPT2!")

        # Filter out some ms-dsrg algorithms
        ms_dsrg_algorithm = options.get_str("DSRG_MULTI_STATE")
        if self.do_multi_state and ("SA" not in ms_dsrg_algorithm):
            raise NotImplementedError("MS or XMS is disabled due to the reconstruction.")
        if ms_dsrg_algorithm == "SA_SUB" and self.relax_ref != 'ONCE':
            raise NotImplementedError("SA_SUB only supports relax once at present. Relaxed SA density not implemented.")
        self.multi_state_type = ms_dsrg_algorithm

        # Filter out some methods for computing dipole moments
        do_dipole = options.get_bool("DSRG_DIPOLE")
        if do_dipole and (self.solver_type not in ["DSRG-MRPT2", "DSRG-MRPT3"]):
            do_dipole = False
            psi4.core.print_out(f"\n  Skip computation for dipole moment (not implemented for {self.solver_type})!")
            warnings.warn(f"Dipole moment is not implemented for {self.solver_type}.", UserWarning)
        if do_dipole and self.do_multi_state:
            do_dipole = False
            psi4.core.print_out("\n  !DSRG transition dipoles are disabled temporarily.")
            warnings.warn("DSRG transition dipoles are disabled temporarily.", UserWarning)
        self.do_dipole = do_dipole
        self.dipoles = []

        self.max_dipole_level = options.get_int("DSRG_MAX_DIPOLE_LEVEL")
        self.max_quadrupole_level = options.get_int("DSRG_MAX_QUADRUPOLE_LEVEL")

        # Set up Forte objects
        self.active_space_solver = active_space_solver
        self.state_weights_map = state_weights_map
        self.states = sorted(state_weights_map.keys())
        self.mo_space_info = mo_space_info
        self.ints = ints
        self.options = options
        self.scf_info = scf_info

        # Set PT2 FNO shifts
        self.fno_pt2_energy_shift = 0.0
        self.fno_pt2_Heff_shift = None

        # DSRG solver related
        self.dsrg_solver = None
        self.Heff_implemented = False
        self.Meff_implemented = False
        self.converged = False
        self.energies = []  # energies along the relaxation steps
        self.energies_environment = {}  # energies pushed to Psi4 environment globals

        # Compute RDMs from initial ActiveSpaceSolver
        self.rdms = active_space_solver.compute_average_rdms(state_weights_map, self.max_rdm_level, self.rdm_type)

        # Save a copy CI vectors
        try:
            self.state_ci_wfn_map = active_space_solver.state_ci_wfn_map()
        except RuntimeError as err:
            print("Warning DSRG Python driver:", err)
            self.state_ci_wfn_map = None

        # Semi-canonicalize orbitals and rotation matrices
        self.semi = forte.SemiCanonical(mo_space_info, ints, options)
        if self.do_semicanonical:
            self.semi.semicanonicalize(self.rdms)
        self.Ua, self.Ub = self.semi.Ua_t(), self.semi.Ub_t()

        # Perform FNO-DSRG
        if options.get_bool("DSRG_FNO"):
            fno_data = dsrg_fno_procrouting(state_weights_map, scf_info, options, ints,
                                            mo_space_info, active_space_solver, self.rdms)
            self.mo_space_info, self.ints, dept2, dhpt2 = fno_data
            if options.get_bool("DSRG_FNO_PT2_CORRECTION"):
                self.fno_pt2_energy_shift = dept2
                self.fno_pt2_Heff_shift = dhpt2
                psi4.core.set_scalar_variable("FNO ENERGY CORRECTION", dept2)

    def make_dsrg_solver(self):
        """ Make a DSRG solver. """
        args = (self.rdms, self.scf_info, self.options, self.ints, self.mo_space_info)

        if self.solver_type in ["MRDSRG", "DSRG-MRPT2", "DSRG-MRPT3", "THREE-DSRG-MRPT2"]:
            self.dsrg_solver = forte.make_dsrg_method(*args)
            self.dsrg_solver.set_state_weights_map(self.state_weights_map)
            self.dsrg_solver.set_active_space_solver(self.active_space_solver)
            self.Heff_implemented = True
        elif self.solver_type in ["SA-MRDSRG", "SA_MRDSRG"]:
            self.dsrg_solver = forte.make_sadsrg_method(*args)
            self.dsrg_solver.set_state_weights_map(self.state_weights_map)
            self.dsrg_solver.set_active_space_solver(self.active_space_solver)
            self.Heff_implemented = True
            self.Meff_implemented = True
        elif self.solver_type in ["MRDSRG_SO", "MRDSRG-SO"]:
            self.dsrg_solver = forte.make_dsrg_so_y(*args)
        elif self.solver_type == "SOMRDSRG":
            self.dsrg_solver = forte.make_dsrg_so_f(*args)
        elif self.solver_type in ["DSRG_MRPT", "DSRG-MRPT"]:
            self.dsrg_solver = forte.make_dsrg_spin_adapted(*args)
        else:
            raise NotImplementedError(f"{self.solver_type} not available!")

    def dsrg_setup(self):
        """ Set up DSRG parameters before computations. """

        if self.solver_type in ["SA-MRDSRG", "SA_MRDSRG"]:
            self.dsrg_solver.set_Uactv(self.Ua)

        if self.solver_type in ["MRDSRG", "DSRG-MRPT2", "DSRG-MRPT3", "THREE-DSRG-MRPT2"]:
            self.dsrg_solver.set_Uactv(self.Ua, self.Ub)

    def dsrg_cleanup(self):
        """ Clean up for reference relaxation. """
        if self.Heff_implemented:
            self.dsrg_solver.clean_checkpoints()

    def compute_energy(self):
        """ Compute energy with reference relaxation and return current DSRG energy. """
        # Notes (York):
        # cases to run active space solver: reference relaxation, state-average dsrg
        # cases to run contracted ci solver (will be put in ActiveSpaceSolver): contracted state-average dsrg

        e_relax = 0.0  # initialize this to avoid PyCharm warning
        self.energies = []
        self.dipoles = []

        # Perform the initial un-relaxed DSRG
        self.make_dsrg_solver()
        self.dsrg_setup()
        e_dsrg = self.dsrg_solver.compute_energy() + self.fno_pt2_energy_shift
        if self.fno_pt2_energy_shift != 0.0:
            psi4.core.print_out(f"\n\n    DSRG-MRPT2 FNO energy correction:  {self.fno_pt2_energy_shift:20.15f}")
            psi4.core.print_out(f"\n    DSRG-MRPT2 FNO corrected energy:   {e_dsrg:20.15f}")
        psi4.core.set_scalar_variable("UNRELAXED ENERGY", e_dsrg)

        self.energies_environment[0] = {k: v for k, v in psi4.core.variables().items() if 'ROOT' in k}

        # Spit out energy if reference relaxation not implemented
        if not self.Heff_implemented:
            self.relax_maxiter = 0

        # Reference relaxation procedure
        for n in range(self.relax_maxiter):
            # Grab the effective Hamiltonian in the active space
            # Note: The active integrals (ints_dressed) are in the original basis
            #       (before semi-canonicalization in the init function),
            #       so that the CI vectors are comparable before and after DSRG dressing.
            #       However, the ForteIntegrals object and the dipole integrals always refer to the current semi-canonical basis.
            #       so to compute the dipole moment correctly, we need to make the RDMs and orbital basis consistent
            ints_dressed = self.dsrg_solver.compute_Heff_actv()
            if self.fno_pt2_Heff_shift is not None:
                ints_dressed.add(self.fno_pt2_Heff_shift, 1.0)
                psi4.core.print_out("\n\n  Applied DSRG-MRPT2 FNO corrections to dressed integrals.")
            if self.Meff_implemented and (self.max_dipole_level > 0 or self.max_quadrupole_level > 0):
                asmpints = self.dsrg_solver.compute_mp_eff_actv()

            if self.options.get_str('ACTIVE_SPACE_SOLVER') == 'EXTERNAL':
                state_map = forte.to_state_nroots_map(self.state_weights_map)
                write_external_active_space_file(ints_dressed, state_map, self.mo_space_info, "dsrg_ints.json")
                msg = 'External solver: save DSRG dressed integrals to dsrg_ints.json'
                print(msg)
                psi4.core.print_out(msg)

                if self.options.get_bool("EXTERNAL_PARTIAL_RELAX"):
                    active_space_solver_2 = forte.make_active_space_solver(
                        self.options.get_str('EXT_RELAX_SOLVER'), state_map, self.scf_info, self.mo_space_info, ints_dressed, self.options)
                    active_space_solver_2.set_Uactv(self.Ua, self.Ub)
                    e_relax = list(active_space_solver_2.compute_energy().values())[0][0]
                self.energies.append((e_dsrg, e_relax))
                break
            
            if self.do_multi_state and self.options.get_bool("SAVE_SA_DSRG_INTS"):
                state_map = forte.to_state_nroots_map(self.state_weights_map)
                write_external_active_space_file(ints_dressed, state_map, self.mo_space_info, "dsrg_ints.json")
                msg = '\n\nSave SA-DSRG dressed integrals to dsrg_ints.json\n\n'
                print(msg)
                psi4.core.print_out(msg)

            # Spit out contracted SA-DSRG energy
            if self.do_multi_state and self.multi_state_type == "SA_SUB":
                max_rdm_level = 3 if self.options.get_bool("FORM_HBAR3") else 2
                state_energies_list = self.active_space_solver.compute_contracted_energy(ints_dressed, max_rdm_level)
                e_relax = forte.compute_average_state_energy(state_energies_list, self.state_weights_map)
                self.energies.append((e_dsrg, e_relax))
                break

            # Call the active space solver using the dressed integrals
            self.active_space_solver.set_active_space_integrals(ints_dressed)
            # pass to the active space solver the unitary transformation between the original basis
            # and the current semi-canonical basis
            self.active_space_solver.set_Uactv(self.Ua, self.Ub)
            state_energies_list = self.active_space_solver.compute_energy()

            if self.Meff_implemented:
                if self.max_dipole_level > 0:
                    self.active_space_solver.compute_dipole_moment(asmpints)
                if self.max_quadrupole_level > 0:
                    self.active_space_solver.compute_quadrupole_moment(asmpints);
                if self.max_dipole_level > 0:
                    self.active_space_solver.compute_fosc_same_orbs(asmpints)

            # Reorder weights if needed
            if self.state_ci_wfn_map is not None:
                state_ci_wfn_map = self.active_space_solver.state_ci_wfn_map()
                self.reorder_weights(state_ci_wfn_map)
                self.state_ci_wfn_map = state_ci_wfn_map

            e_relax = forte.compute_average_state_energy(state_energies_list, self.state_weights_map)
            self.energies.append((e_dsrg, e_relax))

            # Compute relaxed dipole
            if self.do_dipole:
                self.rdms = self.active_space_solver.compute_average_rdms(
                    self.state_weights_map, self.max_rdm_level, self.rdm_type
                )
                dm_u = ProcedureDSRG.grab_dipole_unrelaxed()
                dm_r = self.compute_dipole_relaxed()
                self.dipoles.append((dm_u, dm_r))

            # Save energies that have been pushed to Psi4 environment
            self.energies_environment[n + 1] = {k: v for k, v in psi4.core.variables().items() if 'ROOT' in k}
            self.energies_environment[n + 1]["DSRG FIXED"] = e_dsrg
            self.energies_environment[n + 1]["DSRG RELAXED"] = e_relax

            # Test convergence and break loop
            if self.test_relaxation_convergence(n):
                break

            # Continue to solve DSRG equations

            # - Compute RDMs from the active space solver (the RDMs are already available if we computed the relaxed dipole)
            #   These RDMs are computed in the original basis
            if self.do_multi_state or (not self.do_dipole):
                self.rdms = self.active_space_solver.compute_average_rdms(
                    self.state_weights_map, self.max_rdm_level, self.rdm_type
                )

            # - Transform RDMs to the semi-canonical basis used in the last step (stored in self.Ua/self.Ub)
            #   We do this because the integrals and amplitudes are all expressed in the previous semi-canonical basis
            self.rdms.rotate(self.Ua, self.Ub)

            # - Semi-canonicalize RDMs and orbitals
            if self.do_semicanonical:
                self.semi.semicanonicalize(self.rdms)
                # Do NOT read previous orbitals if fixing orbital ordering and phases failed
                if (not self.semi.fix_orbital_success()) and self.Heff_implemented:
                    psi4.core.print_out(
                        "\n  DSRG checkpoint files removed due to the unsuccessful"
                        " attempt to fix orbital phase and order."
                    )
                    self.dsrg_solver.clean_checkpoints()

                # update the orbital transformation matrix that connects the original orbitals
                # to the current semi-canonical ones. We do this only if we did a semi-canonicalization
                temp = self.Ua.clone()
                self.Ua["ik"] = temp["ij"] * self.semi.Ua_t()["jk"]
                temp.copy(self.Ub)
                self.Ub["ik"] = temp["ij"] * self.semi.Ub_t()["jk"]

            # - Compute the DSRG energy
            self.make_dsrg_solver()
            self.dsrg_setup()
            self.dsrg_solver.set_read_cwd_amps(not self.restart_amps)  # don't read from cwd if checkpoint available
            e_dsrg = self.dsrg_solver.compute_energy() + self.fno_pt2_energy_shift
            if self.fno_pt2_energy_shift != 0.0:
                psi4.core.print_out(f"\n\n    DSRG-MRPT2 FNO energy correction:  {self.fno_pt2_energy_shift:20.15f}")
                psi4.core.print_out(f"\n    DSRG-MRPT2 FNO corrected energy:   {e_dsrg:20.15f}")

        self.dsrg_cleanup()

        # dump reference relaxation energies to json file
        if self.save_relax_energies:
            with open('dsrg_relaxed_energies.json', 'w') as w:
                json.dump(self.energies_environment, w, sort_keys=True, indent=4)

        e_current = e_dsrg if len(self.energies) == 0 else e_relax
        psi4.core.set_scalar_variable("CURRENT ENERGY", e_current)

        return e_current

    def compute_gradient(self, ci_vectors):
        """
        Compute DSRG-MRPT2 analytic gradients.
        :param ci_vectors: the wave functions (vector of ambit::Tensor) from an ActiveSpaceSolver
        """
        if self.dsrg_solver is None:
            raise ValueError("Please compute energy before calling compute_gradient")

        self.dsrg_solver.set_ci_vectors(ci_vectors)
        self.dsrg_solver.compute_gradient()

    def compute_dipole_relaxed(self):
        """ Compute dipole moments. """
        dipole_moments = self.dsrg_solver.nuclear_dipole()
        dipole_dressed = self.dsrg_solver.deGNO_DMbar_actv()
        for i in range(3):
            dipole_moments[i] += dipole_dressed[i].contract_with_rdms(self.rdms)
        dm_total = math.sqrt(sum([i * i for i in dipole_moments]))
        dipole_moments.append(dm_total)
        return dipole_moments

    @staticmethod
    def grab_dipole_unrelaxed():
        """ Grab dipole moment from C++ results. """
        dipole = psi4.core.variable('UNRELAXED DIPOLE')
        return dipole[0], dipole[1], dipole[2], np.linalg.norm(dipole)

    def test_relaxation_convergence(self, n):
        """
        Test convergence for reference relaxation.
        :param n: iteration number (start from 0)
        :return: True if converged
        """
        if n == 0 and self.relax_ref == "ONCE":
            self.converged = True

        if n == 1 and self.relax_ref == "TWICE":
            self.converged = True

        if n != 0 and self.relax_ref == "ITERATE":
            e_diff_u = abs(self.energies[-1][0] - self.energies[-2][0])
            e_diff_r = abs(self.energies[-1][1] - self.energies[-2][1])
            e_diff = abs(self.energies[-1][0] - self.energies[-1][1])
            if all(e < self.relax_convergence for e in [e_diff_u, e_diff_r, e_diff]):
                self.converged = True

        return self.converged

    def reorder_weights(self, state_ci_wfn_map):
        """
        Check CI overlap and reorder weights between consecutive relaxation steps.
        :param state_ci_wfn_map: the map to be compared to self.state_ci_wfn_map
        """
        # bypass this check if state to CI vectors map not available
        if self.state_ci_wfn_map is None:
            return

        for state in self.states:
            twice_ms = state.twice_ms()
            if twice_ms < 0:
                continue

            # compute overlap between two sets of CI vectors <this|prior>
            overlap = psi4.core.doublet(state_ci_wfn_map[state], self.state_ci_wfn_map[state], True, False)
            overlap.name = f"CI Overlap of {state}"

            # check overlap and determine if we need to permute states
            overlap_np = np.abs(overlap.to_array())
            max_values = np.max(overlap_np, axis=1)
            permutation = np.argmax(overlap_np, axis=1)
            check_pass = len(permutation) == len(set(permutation)) and np.all(max_values > 0.5)

            if not check_pass:
                msg = "Relaxed states are likely wrong. Please increase the number of roots."
                warnings.warn(f"{msg}", UserWarning)
                psi4.core.print_out(f"\n\n  Forte Warning: {msg}")
                psi4.core.print_out(f"\n\n  ==> Overlap of CI Vectors <this|prior> <==\n\n")
                overlap.print_out()
            else:
                if list(permutation) == list(range(len(permutation))):
                    continue

                msg = "Weights will be permuted to ensure consistency before and after relaxation."
                psi4.core.print_out(f"\n\n  Forte Warning: {msg}\n")

                weights_old = self.state_weights_map[state]
                weights_new = [weights_old[i] for i in permutation]
                self.state_weights_map[state] = weights_new

                psi4.core.print_out(f"\n  ==> Weights for {state} <==\n")
                psi4.core.print_out(f"\n    Root    Old       New")
                psi4.core.print_out(f"\n    {'-' * 24}")
                for i, w_old in enumerate(weights_old):
                    w_new = weights_new[i]
                    psi4.core.print_out(f"\n    {i:4d} {w_old:9.3e} {w_new:9.3e}")
                psi4.core.print_out(f"\n    {'-' * 24}\n")

                # try to fix ms < 0
                if twice_ms > 0:
                    state_spin = forte.StateInfo(
                        state.nb(), state.na(), state.multiplicity(), -twice_ms, state.irrep(), state.irrep_label(),
                        state.gas_min(), state.gas_max()
                    )
                    if state_spin in self.state_weights_map:
                        self.state_weights_map[state_spin] = weights_new

    def print_summary(self):
        """ Print energies and dipole moment to output file. """
        if self.relax_maxiter < 1:
            return

        if (not self.do_multi_state) or self.relax_maxiter > 1:
            psi4.core.print_out(f"\n\n  => {self.solver_type} Reference Relaxation Energy Summary <=\n")
            indent = ' ' * 4
            dash = '-' * 71
            title = f"{indent}{' ':5}  {'Fixed Ref. (a.u.)':>31}  {'Relaxed Ref. (a.u.)':>31}\n"
            title += f"{indent}{' ' * 5}  {'-' * 31}  {'-' * 31}\n"
            title += f"{indent}{'Iter.':5}  {'Total Energy':>20} {'Delta':>10}  {'Total Energy':>20} {'Delta':>10}\n"
            psi4.core.print_out("\n{}".format(title + indent + dash))

            e0_old, e1_old = 0.0, 0.0
            for n, pair in enumerate(self.energies, 1):
                e0, e1 = pair
                e0_diff, e1_diff = e0 - e0_old, e1 - e1_old
                psi4.core.print_out(f"\n{indent}{n:>5}  {e0:>20.12f} {e0_diff:>10.3e}  {e1:>20.12f} {e1_diff:>10.3e}")
                e0_old, e1_old = e0, e1

            psi4.core.print_out(f"\n{indent}{dash}")

        def print_dipole(name, dipole_xyzt):
            out = f"\n    {self.solver_type} {name.lower()} dipole moment:"
            out += "\n      X: {:10.6f}  Y: {:10.6f}  Z: {:10.6f}  Total: {:10.6f}\n".format(*dipole_xyzt)
            return out

        if self.do_dipole and (not self.do_multi_state):
            psi4.core.print_out(f"\n\n  => {self.solver_type} Reference Relaxation Dipole Summary <=\n")

            psi4.core.print_out(print_dipole("unrelaxed", self.dipoles[0][0]))
            psi4.core.print_out(print_dipole("partially relaxed", self.dipoles[0][1]))

            if self.relax_maxiter > 1:
                psi4.core.print_out(print_dipole("relaxed", self.dipoles[1][0]))

            if self.relax_ref == "ITERATE" and self.converged:
                psi4.core.print_out(print_dipole("fully relaxed", self.dipoles[-1][1]))

    def push_to_psi4_environment(self):
        """ Push results to Psi4 environment. """
        if self.relax_maxiter < 1:
            return

        psi4.core.set_scalar_variable('UNRELAXED ENERGY', self.energies[0][0])
        psi4.core.set_scalar_variable('PARTIALLY RELAXED ENERGY', self.energies[0][1])

        if self.do_dipole and (not self.do_multi_state):
            psi4.core.set_scalar_variable('UNRELAXED DIPOLE', self.dipoles[0][0][-1])
            psi4.core.set_scalar_variable('PARTIALLY RELAXED DIPOLE', self.dipoles[0][1][-1])

        if self.relax_maxiter > 1:
            psi4.core.set_scalar_variable('RELAXED ENERGY', self.energies[1][0])
            if self.do_dipole and (not self.do_multi_state):
                psi4.core.set_scalar_variable('RELAXED DIPOLE', self.dipoles[1][0][-1])

            if self.relax_ref == "ITERATE":
                if not self.converged:
                    psi4.core.set_scalar_variable('CURRENT UNRELAXED ENERGY', self.energies[-1][0])
                    psi4.core.set_scalar_variable('CURRENT RELAXED ENERGY', self.energies[-1][1])
                    raise psi4.p4util.PsiException(f"DSRG relaxation does not converge in {self.relax_maxiter} cycles")
                else:
                    psi4.core.set_scalar_variable('FULLY RELAXED ENERGY', self.energies[-1][1])

                    if self.do_dipole and (not self.do_multi_state):
                        psi4.core.set_scalar_variable('FULLY RELAXED DIPOLE', self.dipoles[-1][1][-1])

    def set_fno_shift(self, e_shift, h_shift):
        """ Set energy and integral shifts due to FNO. """
        self.fno_pt2_energy_shift = e_shift
        self.fno_pt2_Heff_shift = h_shift
        psi4.core.set_scalar_variable("FNO ENERGY CORRECTION", e_shift)<|MERGE_RESOLUTION|>--- conflicted
+++ resolved
@@ -29,16 +29,12 @@
 import numpy as np
 import warnings
 import math
-<<<<<<< HEAD
-import numpy as np
-from forte.proc.dsrg_fno import dsrg_fno_procrouting
-=======
 import json
 import psi4
 
 import forte
 from forte.proc.external_active_space_solver import write_external_active_space_file
->>>>>>> a30e2542
+from forte.proc.dsrg_fno import dsrg_fno_procrouting
 
 
 class ProcedureDSRG:
