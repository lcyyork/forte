#ifndef _detci_h_
#define _detci_h_

#include "ci_rdm/ci_rdms.h"
#include "base_classes/mo_space_info.h"
#include "helpers/helpers.h"
#include "integrals/integrals.h"
#include "base_classes/active_space_method.h"
#include "base_classes/rdms.h"
#include "sparse_ci/sparse_ci_solver.h"
#include "sparse_ci/ci_reference.h"
#include "integrals/active_space_integrals.h"
#include "sparse_ci/determinant.h"
#include "sparse_ci/sigma_vector.h"

class DeterminantSubstitutionLists;

namespace forte {
class DETCI : public ActiveSpaceMethod {
  public:
    /**
     * @brief DETCI Constructor
     * @param state The state info (symmetry, multiplicity, na, nb, etc.)
     * @param nroot Number of roots of interests
     * @param scf_info SCF information
     * @param options Forte options
     * @param mo_space_info MOSpaceInfo
     * @param as_ints Active space integrals
     */
    DETCI(StateInfo state, size_t nroot, std::shared_ptr<SCFInfo> scf_info,
          std::shared_ptr<ForteOptions> options, std::shared_ptr<MOSpaceInfo> mo_space_info,
          std::shared_ptr<ActiveSpaceIntegrals> as_ints);

    ~DETCI();

    /// Compute the energy
    double compute_energy() override;

    /// RDMs override
    std::vector<std::shared_ptr<RDMs>> rdms(const std::vector<std::pair<size_t, size_t>>& root_list,
                                            int max_rdm_level, RDMsType rdm_type) override;

    /// Transition RDMs override
    std::vector<std::shared_ptr<RDMs>>
    transition_rdms(const std::vector<std::pair<size_t, size_t>>& root_list,
                    std::shared_ptr<ActiveSpaceMethod> method2, int max_rdm_level,
                    RDMsType rdm_type) override;

    /// Return the CI wave functions for current state symmetry
    std::shared_ptr<psi::Matrix> ci_wave_functions() override { return evecs_; }

    /// Return the determinants
    DeterminantHashVec determinants() const { return p_space_; }
    /// Return the number of active orbitals
    psi::Dimension actv_dim() const { return actv_dim_; }

    /// Set options override
    void set_options(std::shared_ptr<ForteOptions> options) override;

    /// Set projected roots
    void project_roots(std::vector<std::vector<std::pair<size_t, double>>>& projected) {
        projected_roots_ = projected;
    }

    /// Set initial guess
    void set_initial_guess(std::vector<std::vector<std::pair<size_t, double>>>& guess) {
        initial_guess_ = guess;
    }

    /// Dump wave function to disk
    void dump_wave_function(const std::string& filename) override;

    /// Read wave function from disk
    /// Return the number of active orbitals, set of determinants, CI coefficients
    std::tuple<size_t, std::vector<Determinant>, std::shared_ptr<psi::Matrix>>
    read_wave_function(const std::string& filename) override;

    /// Return the number of determinants
    size_t space_size() override { return p_space_.size(); }

    /// Return the eigen vector in ambit Tensor format
    std::vector<ambit::Tensor> eigenvectors() override;

  private:
    /// SCFInfo object
    std::shared_ptr<SCFInfo> scf_info_;

    /// ForteOptions
    std::shared_ptr<ForteOptions> options_;

    /// Start up function
    void startup();

    /// Number of active orbitals
    size_t nactv_;
    /// Number of active orbitals per irrep
    psi::Dimension actv_dim_;

    /// Active space type (CAS, GAS, DOCI, CIS/CID/CISD)
    std::string actv_space_type_;
    /// Exclude HF determinant in CID/CISD
    bool exclude_hf_in_cid_;

    /// The determinant space
    DeterminantHashVec p_space_;
    /// Build determinant space
    void build_determinant_space();
    /// Substitution lists
    std::shared_ptr<DeterminantSubstitutionLists> sub_lists_;

    /// State label
    std::string state_label_;
    /// Multiplicity
    int multiplicity_;
    /// Twice Ms
    int twice_ms_;
    /// Wave function symmetry
    int wfn_irrep_;
    /// Number of irreps
    int nirrep_;

    /// Number of guess basis for Davidson-Liu
    int dl_guess_size_;
    /// Initial guess vector
    std::vector<std::vector<std::pair<size_t, double>>> initial_guess_;

    /// Roots to be projected out in the diagonalization
    std::vector<std::vector<std::pair<size_t, double>>> projected_roots_;

    /// Number of trial vector to keep after collapsing of Davidson-Liu
    int ncollapse_per_root_;
    /// Number of trial vectors per root for Davidson-Liu
    int nsubspace_per_root_;

    /// Sparse CI solver
    std::unique_ptr<SparseCISolver> sparse_ci_solver_;
    /// Set up sparse CI solver
    void set_sparse_ci_solver();

    /// Diagonalize the Hamiltonian
    void diagonalize_hamiltonian();
<<<<<<< HEAD
=======
    /// Prepare Davidson-Liu solver
    std::shared_ptr<SparseCISolver> prepare_ci_solver();

    std::shared_ptr<SigmaVector> sigma_vector_;
>>>>>>> d7d1b7e7
    /// Algorithm to build sigma vector
    SigmaVectorType sigma_vector_type_;
    /// Max memory can be used for sigma build
    size_t sigma_max_memory_;
    /// Sigma vector builder
    std::shared_ptr<SigmaVector> sigma_vector_;

    /// Eigen vectors
    std::shared_ptr<psi::Matrix> evecs_;
    /// Print important CI vectors
    void print_ci_wfn();
    /// Threshold to print CI coefficients
    double ci_print_threshold_;

    /// Compute 1RDMs
    void compute_1rdms();
    /// 1RDMs alpha spin
    std::vector<std::shared_ptr<psi::Matrix>> opdm_a_;
    /// 1RDMs beta spin
    std::vector<std::shared_ptr<psi::Matrix>> opdm_b_;

    /// Compute the (transition) 1RDMs, same orbital, same set of determinants
    std::vector<ambit::Tensor> compute_trans_1rdms_sosd(int root1, int root2);
    /// Compute the (transition) 2RDMs, same orbital, same set of determinants
    std::vector<ambit::Tensor> compute_trans_2rdms_sosd(int root1, int root2);
    /// Compute the (transition) 3RDMs, same orbital, same set of determinants
    std::vector<ambit::Tensor> compute_trans_3rdms_sosd(int root1, int root2);
    /// Compute the (transition) RDMs using dynamic algorithm
    /// same orbital, same set of determinants
    std::shared_ptr<RDMs> compute_trans_rdms_sosd_dynamic(CI_RDMS& ci_rdms, int max_rdm_level,
                                                          RDMsType rdm_type);

    /// Printing for CI_RDMs
    bool print_ci_rdms_ = true;

    /// Read wave function from disk as initial guess
    bool read_initial_guess(const std::string& filename);

    // Functions for gradients

    /// Compute the generalized reduced density matrix of a given level
    void generalized_rdms(size_t root, const std::vector<double>& X, ambit::BlockedTensor& grdms,
                          bool c_right, int rdm_level, std::vector<std::string> spin) override;

    /// Add k-body contributions to the sigma vector
    ///    σ_I += h_{p1,p2,...}^{q1,q2,...} <Phi_I| a^+_p1 a^+_p2 .. a_q2 a_q1 |Phi_J> C_J
    /// @param root: the root number of the state
    /// @param h: the antisymmetrized k-body integrals
    /// @param block_label_to_factor: map from the block labels of integrals to its factors
    /// @param sigma: the sigma vector to be added
    void add_sigma_kbody(size_t root, ambit::BlockedTensor& h,
                         const std::map<std::string, double>& block_label_to_factor,
                         std::vector<double>& sigma) override;

    /// Compute generalized sigma vector
    ///     σ_I = <Phi_I| H |Phi_J> X_J where H is the active space Hamiltonian (fci_ints)
    /// @param x: the X vector to be contracted with H_IJ
    /// @param sigma: the sigma vector (will be zeroed first)
    void generalized_sigma(std::shared_ptr<psi::Vector> x,
                           std::shared_ptr<psi::Vector> sigma) override;
};
} // namespace forte

#endif // _detci_h_<|MERGE_RESOLUTION|>--- conflicted
+++ resolved
@@ -139,13 +139,6 @@
 
     /// Diagonalize the Hamiltonian
     void diagonalize_hamiltonian();
-<<<<<<< HEAD
-=======
-    /// Prepare Davidson-Liu solver
-    std::shared_ptr<SparseCISolver> prepare_ci_solver();
-
-    std::shared_ptr<SigmaVector> sigma_vector_;
->>>>>>> d7d1b7e7
     /// Algorithm to build sigma vector
     SigmaVectorType sigma_vector_type_;
     /// Max memory can be used for sigma build
