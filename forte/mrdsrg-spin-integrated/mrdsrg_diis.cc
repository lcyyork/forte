--- conflicted
+++ resolved
@@ -110,45 +110,11 @@
 }
 
 void MRDSRG::diis_manager_add_entry() {
-<<<<<<< HEAD
-    diis_manager_->add_entry(
-        res_ptrs_[0], res_ptrs_[1], res_ptrs_[2], res_ptrs_[3], res_ptrs_[4], res_ptrs_[5],
-        res_ptrs_[6], res_ptrs_[7], res_ptrs_[8], res_ptrs_[9], res_ptrs_[10], res_ptrs_[11],
-        res_ptrs_[12], res_ptrs_[13], res_ptrs_[14], res_ptrs_[15], res_ptrs_[16], res_ptrs_[17],
-        res_ptrs_[18], res_ptrs_[19], res_ptrs_[20], res_ptrs_[21], res_ptrs_[22], res_ptrs_[23],
-        res_ptrs_[24], res_ptrs_[25], res_ptrs_[26], res_ptrs_[27], res_ptrs_[28], res_ptrs_[29],
-        res_ptrs_[30], res_ptrs_[31], res_ptrs_[32], res_ptrs_[33], res_ptrs_[34], res_ptrs_[35],
-        res_ptrs_[36], res_ptrs_[37], res_ptrs_[38], res_ptrs_[39], res_ptrs_[40], res_ptrs_[41],
-        res_ptrs_[42], res_ptrs_[43], res_ptrs_[44], res_ptrs_[45], res_ptrs_[46], res_ptrs_[47],
-        res_ptrs_[48], res_ptrs_[49], res_ptrs_[50], amp_ptrs_[0], amp_ptrs_[1], amp_ptrs_[2],
-        amp_ptrs_[3], amp_ptrs_[4], amp_ptrs_[5], amp_ptrs_[6], amp_ptrs_[7], amp_ptrs_[8],
-        amp_ptrs_[9], amp_ptrs_[10], amp_ptrs_[11], amp_ptrs_[12], amp_ptrs_[13], amp_ptrs_[14],
-        amp_ptrs_[15], amp_ptrs_[16], amp_ptrs_[17], amp_ptrs_[18], amp_ptrs_[19], amp_ptrs_[20],
-        amp_ptrs_[21], amp_ptrs_[22], amp_ptrs_[23], amp_ptrs_[24], amp_ptrs_[25], amp_ptrs_[26],
-        amp_ptrs_[27], amp_ptrs_[28], amp_ptrs_[29], amp_ptrs_[30], amp_ptrs_[31], amp_ptrs_[32],
-        amp_ptrs_[33], amp_ptrs_[34], amp_ptrs_[35], amp_ptrs_[36], amp_ptrs_[37], amp_ptrs_[38],
-        amp_ptrs_[39], amp_ptrs_[40], amp_ptrs_[41], amp_ptrs_[42], amp_ptrs_[43], amp_ptrs_[44],
-        amp_ptrs_[45], amp_ptrs_[46], amp_ptrs_[47], amp_ptrs_[48], amp_ptrs_[49], amp_ptrs_[50]);
-}
-
-void MRDSRG::diis_manager_extrapolate() {
-    diis_manager_->extrapolate(
-        amp_ptrs_[0], amp_ptrs_[1], amp_ptrs_[2], amp_ptrs_[3], amp_ptrs_[4], amp_ptrs_[5],
-        amp_ptrs_[6], amp_ptrs_[7], amp_ptrs_[8], amp_ptrs_[9], amp_ptrs_[10], amp_ptrs_[11],
-        amp_ptrs_[12], amp_ptrs_[13], amp_ptrs_[14], amp_ptrs_[15], amp_ptrs_[16], amp_ptrs_[17],
-        amp_ptrs_[18], amp_ptrs_[19], amp_ptrs_[20], amp_ptrs_[21], amp_ptrs_[22], amp_ptrs_[23],
-        amp_ptrs_[24], amp_ptrs_[25], amp_ptrs_[26], amp_ptrs_[27], amp_ptrs_[28], amp_ptrs_[29],
-        amp_ptrs_[30], amp_ptrs_[31], amp_ptrs_[32], amp_ptrs_[33], amp_ptrs_[34], amp_ptrs_[35],
-        amp_ptrs_[36], amp_ptrs_[37], amp_ptrs_[38], amp_ptrs_[39], amp_ptrs_[40], amp_ptrs_[41],
-        amp_ptrs_[42], amp_ptrs_[43], amp_ptrs_[44], amp_ptrs_[45], amp_ptrs_[46], amp_ptrs_[47],
-        amp_ptrs_[48], amp_ptrs_[49], amp_ptrs_[50]);
-=======
     diis_manager_->add_entry(DT1_, DT2_, T1_, T2_);
 }
 
 void MRDSRG::diis_manager_extrapolate() {
     diis_manager_->extrapolate(T1_, T2_);
->>>>>>> 2e722eab
 }
 
 void MRDSRG::diis_manager_cleanup() {
