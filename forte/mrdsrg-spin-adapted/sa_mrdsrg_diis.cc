--- conflicted
+++ resolved
@@ -45,28 +45,11 @@
 }
 
 void SA_MRDSRG::diis_manager_add_entry() {
-<<<<<<< HEAD
-    diis_manager_->add_entry(
-        res_ptrs_[0], res_ptrs_[1], res_ptrs_[2], res_ptrs_[3], res_ptrs_[4], res_ptrs_[5],
-        res_ptrs_[6], res_ptrs_[7], res_ptrs_[8], res_ptrs_[9], res_ptrs_[10], res_ptrs_[11],
-        res_ptrs_[12], res_ptrs_[13], res_ptrs_[14], res_ptrs_[15], res_ptrs_[16], res_ptrs_[17],
-        amp_ptrs_[0], amp_ptrs_[1], amp_ptrs_[2], amp_ptrs_[3], amp_ptrs_[4], amp_ptrs_[5],
-        amp_ptrs_[6], amp_ptrs_[7], amp_ptrs_[8], amp_ptrs_[9], amp_ptrs_[10], amp_ptrs_[11],
-        amp_ptrs_[12], amp_ptrs_[13], amp_ptrs_[14], amp_ptrs_[15], amp_ptrs_[16], amp_ptrs_[17]);
-}
-
-void SA_MRDSRG::diis_manager_extrapolate() {
-    diis_manager_->extrapolate(
-        amp_ptrs_[0], amp_ptrs_[1], amp_ptrs_[2], amp_ptrs_[3], amp_ptrs_[4], amp_ptrs_[5],
-        amp_ptrs_[6], amp_ptrs_[7], amp_ptrs_[8], amp_ptrs_[9], amp_ptrs_[10], amp_ptrs_[11],
-        amp_ptrs_[12], amp_ptrs_[13], amp_ptrs_[14], amp_ptrs_[15], amp_ptrs_[16], amp_ptrs_[17]);
-=======
     diis_manager_->add_entry(DT1_, DT2_, T1_, T2_);
 }
 
 void SA_MRDSRG::diis_manager_extrapolate() {
     diis_manager_->extrapolate(T1_, T2_);
->>>>>>> 2e722eab
 }
 
 void SA_MRDSRG::diis_manager_cleanup() {
