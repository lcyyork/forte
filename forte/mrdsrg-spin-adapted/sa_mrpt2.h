/*
 * @BEGIN LICENSE
 *
 * Forte: an open-source plugin to Psi4 (https://github.com/psi4/psi4)
 * that implements a variety of quantum chemistry methods for strongly
 * correlated electrons.
 *
 * Copyright (c) 2012-2023 by its authors (see COPYING, COPYING.LESSER, AUTHORS).
 *
 * The copyrights for code used from other parties are included in
 * the corresponding files.
 *
 * This program is free software: you can redistribute it and/or modify
 * it under the terms of the GNU Lesser General Public License as published by
 * the Free Software Foundation, either version 3 of the License, or
 * (at your option) any later version.
 *
 * This program is distributed in the hope that it will be useful,
 * but WITHOUT ANY WARRANTY; without even the implied warranty of
 * MERCHANTABILITY or FITNESS FOR A PARTICULAR PURPOSE.  See the
 * GNU Lesser General Public License for more details.
 *
 * You should have received a copy of the GNU Lesser General Public License
 * along with this program.  If not, see http://www.gnu.org/licenses/.
 *
 * @END LICENSE
 */

#ifndef _sa_mrpt2_h_
#define _sa_mrpt2_h_

#include "sa_dsrgpt.h"

using namespace ambit;

namespace forte {

class SA_MRPT2 : public SA_DSRGPT {
  public:
    /**
     * SA_MRPT2 Constructor
     * @param scf_info The SCFInfo
     * @param options The ForteOption
     * @param ints A pointer to an allocated integral object
     * @param mo_space_info The MOSpaceInfo object
     */
    SA_MRPT2(std::shared_ptr<RDMs> rdms, std::shared_ptr<SCFInfo> scf_info,
             std::shared_ptr<ForteOptions> options, std::shared_ptr<ForteIntegrals> ints,
             std::shared_ptr<MOSpaceInfo> mo_space_info);

    /// Compute the corr_level energy with fixed reference
    double compute_energy() override;

    /// Compute the diagonal parts of the unrelaxed 1-RDM
<<<<<<< HEAD
    void build_1rdm_unrelaxed(psi::SharedMatrix& D1c, psi::SharedMatrix& D1v,
                              psi::SharedMatrix& D1a);

    /// Compute virtual part of the natural orbitals
    std::tuple<psi::Dimension, std::shared_ptr<psi::Matrix>> build_fno();

=======
    void build_1rdm_unrelaxed(std::shared_ptr<psi::Matrix>& D1c, std::shared_ptr<psi::Matrix>& D1v,
                              std::shared_ptr<psi::Matrix>& D1a);
>>>>>>> a30e2542
    /// Compute the virtual part of the unrelaxed 1-RDM
    psi::SharedMatrix build_1rdm_unrelaxed_virt();

  protected:
    /// Start-up function called in the constructor
    void startup();

    /// Fill up integrals
    void build_ints();
    /// Build minimal blocks of V from 3-index B
    void build_minimal_V();

    /// Initialize amplitude tensors
    void init_amps();

    /// Check memory
    void check_memory();

    /// Memory requirements for the three batched energy terms
    std::map<std::string, size_t> mem_batched_;

    /// Compute 1st-order T2 amplitudes
    void compute_t2();
    /// Compute 1st-order T2 amplitudes with at least two active indices
    void compute_t2_df_minimal();

    /// Energy contribution from CCVV block
    double E_V_T2_CCVV();
    /// Energy contribution from CAVV block
    double E_V_T2_CAVV();
    /// Energy contribution from CCAV block
    double E_V_T2_CCAV();

    /// Compute DSRG-transformed Hamiltonian
    void compute_hbar();

    /// Compute Hbar1 from core contraction, renormalize V if Vr is true
    void compute_Hbar1C_DF(ambit::Tensor& Hbar1, bool Vr = true);
    /// Compute Hbar1 from virtual contraction, renormalize V if Vr is true
    void compute_Hbar1V_DF(ambit::Tensor& Hbar1, bool Vr = true);

    /// C1 = [Vr, T2] CAVV from compute_Hbar1V_diskDF
    ambit::Tensor C1_VT2_CAVV_;
    /// C1 = [Vr, T2] CCAV from compute_Hbar1C_diskDF
    ambit::Tensor C1_VT2_CCAV_;

    /// Compute DSRG-transformed multipoles
    void transform_one_body(const std::vector<ambit::BlockedTensor>& oetens,
                            const std::vector<int>& max_levels) override;

    /// Compute CCVV contributions to the CC part of 1-RDM
    void compute_1rdm_cc_CCVV_DF(ambit::BlockedTensor& D1);
    /// Compute CCVV contributions to the VV part of 1-RDM
    void compute_1rdm_vv_CCVV_DF(ambit::BlockedTensor& D1);

    /// Compute CCAV contributions to the CC part of 1-RDM or/and transform multipoles
    void compute_1rdm_cc_CCAV_DF(ambit::BlockedTensor& D1,
                                 const std::vector<ambit::BlockedTensor>& oetens);
    /// Compute CCAV contributions to the AA and VV parts of 1-RDM or/and transform multipoles
    void compute_1rdm_aa_vv_CCAV_DF(ambit::BlockedTensor& D1,
                                    const std::vector<ambit::BlockedTensor>& oetens);

    /// Compute CAVV contributions to the CC and AA parts of 1-RDM or/and transform multipoles
    void compute_1rdm_cc_aa_CAVV_DF(ambit::BlockedTensor& D1,
                                    const std::vector<ambit::BlockedTensor>& oetens);
    /// Compute CAVV contributions to the VV part of 1-RDM or/and transform multipoles
    void compute_1rdm_vv_CAVV_DF(ambit::BlockedTensor& D1,
                                 const std::vector<ambit::BlockedTensor>& oetens);

    /// Unrelaxed 1-RDM
    ambit::BlockedTensor D1_;

    /// Compute the core-core part of the unrelaxed 1-RDM
    std::shared_ptr<psi::Matrix> build_1rdm_cc();
    /// Compute the virtual-virtual part of the unrelaxed 1-RDM
    std::shared_ptr<psi::Matrix> build_1rdm_vv();
    /// Compute the active-active part of the unrelaxed 1-RDM
    std::shared_ptr<psi::Matrix> build_1rdm_aa(bool build_aa_large_t2 = false);

    /// Return a vector of empty ambit Tensor objects
    std::vector<ambit::Tensor> init_tensor_vecs(int number_of_tensors);

    /// Separate indices into batches of indices
    std::vector<std::vector<size_t>> split_indices_to_batches(const std::vector<size_t>& indices,
                                                              size_t max_size);
};
} // namespace forte

#endif // _sa_mrpt2_h_<|MERGE_RESOLUTION|>--- conflicted
+++ resolved
@@ -52,17 +52,12 @@
     double compute_energy() override;
 
     /// Compute the diagonal parts of the unrelaxed 1-RDM
-<<<<<<< HEAD
-    void build_1rdm_unrelaxed(psi::SharedMatrix& D1c, psi::SharedMatrix& D1v,
-                              psi::SharedMatrix& D1a);
+    void build_1rdm_unrelaxed(std::shared_ptr<psi::Matrix>& D1c, std::shared_ptr<psi::Matrix>& D1v,
+                              std::shared_ptr<psi::Matrix>& D1a);
 
     /// Compute virtual part of the natural orbitals
     std::tuple<psi::Dimension, std::shared_ptr<psi::Matrix>> build_fno();
 
-=======
-    void build_1rdm_unrelaxed(std::shared_ptr<psi::Matrix>& D1c, std::shared_ptr<psi::Matrix>& D1v,
-                              std::shared_ptr<psi::Matrix>& D1a);
->>>>>>> a30e2542
     /// Compute the virtual part of the unrelaxed 1-RDM
     psi::SharedMatrix build_1rdm_unrelaxed_virt();
 
