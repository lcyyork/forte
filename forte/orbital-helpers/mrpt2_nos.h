/*
 * @BEGIN LICENSE
 *
 * Forte: an open-source plugin to Psi4 (https://github.com/psi4/psi4)
 * that implements a variety of quantum chemistry methods for strongly
 * correlated electrons.
 *
 * Copyright (c) 2012-2023 by its authors (see COPYING, COPYING.LESSER, AUTHORS).
 *
 * The copyrights for code used from other parties are included in
 * the corresponding files.
 *
 * This program is free software: you can redistribute it and/or modify
 * it under the terms of the GNU Lesser General Public License as published by
 * the Free Software Foundation, either version 3 of the License, or
 * (at your option) any later version.
 *
 * This program is distributed in the hope that it will be useful,
 * but WITHOUT ANY WARRANTY; without even the implied warranty of
 * MERCHANTABILITY or FITNESS FOR A PARTICULAR PURPOSE.  See the
 * GNU Lesser General Public License for more details.
 *
 * You should have received a copy of the GNU Lesser General Public License
 * along with this program.  If not, see http://www.gnu.org/licenses/.
 *
 * @END LICENSE
 */

#ifndef _mrpt2_nos_h_
#define _mrpt2_nos_h_

#include "psi4/libmints/matrix.h"
#include "psi4/libmints/vector.h"

#include "base_classes/mo_space_info.h"
#include "integrals/active_space_integrals.h"
#include "integrals/integrals.h"
#include "base_classes/rdms.h"
#include "base_classes/orbital_transform.h"
#include "mrdsrg-spin-adapted/sa_mrpt2.h"

namespace forte {

class MRPT2_NOS : public OrbitalTransform {
  public:
    // => Constructor <= //
    MRPT2_NOS(std::shared_ptr<RDMs> rdms, std::shared_ptr<SCFInfo> scf_info,
              std::shared_ptr<ForteOptions> options, std::shared_ptr<ForteIntegrals> ints,
              std::shared_ptr<MOSpaceInfo> mo_space_info);

<<<<<<< HEAD
    void compute_transformation() override;

    /// Transform to frozen-natural orbitals basis
    psi::SharedMatrix compute_fno();
=======
    void compute_transformation();
>>>>>>> d1df356c

  private:
    /// Pointer to ForteOptions
    std::shared_ptr<ForteOptions> options_;

    /// DSRG-MRPT2 method
    std::shared_ptr<SA_MRPT2> mrpt2_;

    /// DSRG-MRPT2 1-RDM CC part
    std::shared_ptr<psi::Matrix> D1c_;
    /// DSRG-MRPT2 1-RDM VV part
<<<<<<< HEAD
    psi::SharedMatrix D1v_;
    /// DSRG-MRPT2 1-RDM AA part
    psi::SharedMatrix D1a_;
=======
    std::shared_ptr<psi::Matrix> D1v_;
>>>>>>> d1df356c

    /// Suggest active space
    std::vector<std::vector<std::pair<int, int>>>
    suggest_active_space(const psi::Vector& D1c_evals, const psi::Vector& D1v_evals,
                         const psi::Vector& D1a_evals);
};
} // namespace forte

#endif // _mrpt2_nos_h_<|MERGE_RESOLUTION|>--- conflicted
+++ resolved
@@ -48,14 +48,10 @@
               std::shared_ptr<ForteOptions> options, std::shared_ptr<ForteIntegrals> ints,
               std::shared_ptr<MOSpaceInfo> mo_space_info);
 
-<<<<<<< HEAD
     void compute_transformation() override;
 
     /// Transform to frozen-natural orbitals basis
-    psi::SharedMatrix compute_fno();
-=======
-    void compute_transformation();
->>>>>>> d1df356c
+    std::shared_ptr<psi::Matrix> compute_fno();
 
   private:
     /// Pointer to ForteOptions
@@ -67,13 +63,9 @@
     /// DSRG-MRPT2 1-RDM CC part
     std::shared_ptr<psi::Matrix> D1c_;
     /// DSRG-MRPT2 1-RDM VV part
-<<<<<<< HEAD
-    psi::SharedMatrix D1v_;
+    std::shared_ptr<psi::Matrix> D1v_;
     /// DSRG-MRPT2 1-RDM AA part
-    psi::SharedMatrix D1a_;
-=======
-    std::shared_ptr<psi::Matrix> D1v_;
->>>>>>> d1df356c
+    std::shared_ptr<psi::Matrix> D1a_;
 
     /// Suggest active space
     std::vector<std::vector<std::pair<int, int>>>
