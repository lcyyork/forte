/*
 * @BEGIN LICENSE
 *
 * Forte: an open-source plugin to Psi4 (https://github.com/psi4/psi4)
 * that implements a variety of quantum chemistry methods for strongly
 * correlated electrons.
 *
 * Copyright (c) 2012-2023 by its authors (see COPYING, COPYING.LESSER, AUTHORS).
 *
 * The copyrights for code used from other parties are included in
 * the corresponding files.
 *
 * This program is free software: you can redistribute it and/or modify
 * it under the terms of the GNU Lesser General Public License as published by
 * the Free Software Foundation, either version 3 of the License, or
 * (at your option) any later version.
 *
 * This program is distributed in the hope that it will be useful,
 * but WITHOUT ANY WARRANTY; without even the implied warranty of
 * MERCHANTABILITY or FITNESS FOR A PARTICULAR PURPOSE.  See the
 * GNU Lesser General Public License for more details.
 *
 * You should have received a copy of the GNU Lesser General Public License
 * along with this program.  If not, see http://www.gnu.org/licenses/.
 *
 * @END LICENSE
 */

#ifndef _sigma_vector_h_
#define _sigma_vector_h_

#include <memory>
#include <string>

#include "sparse_ci/determinant_hashvector.h"

namespace psi {
class Vector;
}

namespace forte {

enum class SigmaVectorType { Dynamic, SparseList, Full };

class ActiveSpaceIntegrals;
class DeterminantSubstitutionLists;

/**
 * @brief The SigmaVector class
 *        Base class for a sigma vector object.
 */
class SigmaVector {
  public:
    SigmaVector(const DeterminantHashVec& space, std::shared_ptr<ActiveSpaceIntegrals> fci_ints,
                SigmaVectorType sigma_vector_type, std::string label)
        : space_(space), fci_ints_(fci_ints), size_(space.size()),
          sigma_vector_type_(sigma_vector_type), label_(label) {}

    /// Virtual destructor to enable deletion of a Derived* through a Base*
    virtual ~SigmaVector() = default;

    size_t size() { return size_; }

    std::shared_ptr<ActiveSpaceIntegrals> as_ints() { return fci_ints_; }

    SigmaVectorType sigma_vector_type() const { return sigma_vector_type_; }
    std::string label() const { return label_; }

    virtual void compute_sigma(std::shared_ptr<psi::Vector> sigma,
                               std::shared_ptr<psi::Vector> b) = 0;
    virtual void get_diagonal(psi::Vector& diag) = 0;
    virtual void
    add_bad_roots(std::vector<std::vector<std::pair<size_t, double>>>& /*bad_states*/) {}
    virtual double compute_spin(const std::vector<double>& c) = 0;

<<<<<<< HEAD
    /// Update active space integrals
    void set_active_space_ints(std::shared_ptr<ActiveSpaceIntegrals> as_ints);

    /// Get substitution list if available
    virtual std::shared_ptr<DeterminantSubstitutionLists> substitution_lists();

    /// Reset stored stuff
    virtual void reset() {}
=======
    /// Compute the contribution to sigma due to 1-body operator
    /// sigma_{I} <- factor * sum_{pq} h_{pq} sum_{J} b_{J} <I|p^+ q|J>
    /// h_{pq} = h1a[p * nactv + q]
    virtual void add_generalized_sigma_1([[maybe_unused]] const std::vector<double>& h1,
                                         [[maybe_unused]] std::shared_ptr<psi::Vector> b,
                                         [[maybe_unused]] double factor,
                                         [[maybe_unused]] std::vector<double>& sigma,
                                         [[maybe_unused]] const std::string& spin) {
        _throw_not_implemented_error("add_generalized_sigma_1");
    }

    /// Compute the contribution to sigma due to 2-body operator
    /// sigma_{I} <- (1/4) * factor * sum_{pqrs} h_{pqrs} sum_{J} b_{J} <I|p^+ q^+ s r|J>
    /// sigma_{I} <- factor * sum_{pqrs} h_{pQrS} sum_{J} b_{J} <I|p^+ Q^+ S r|J>
    /// h_{pqrs} = h2[p * nactv^3 + q * nactv^2 + r * nactv + s]
    /// Integrals must be antisymmetric wrt index permutations!
    virtual void add_generalized_sigma_2([[maybe_unused]] const std::vector<double>& h2,
                                         [[maybe_unused]] std::shared_ptr<psi::Vector> b,
                                         [[maybe_unused]] double factor,
                                         [[maybe_unused]] std::vector<double>& sigma,
                                         [[maybe_unused]] const std::string& spin) {
        _throw_not_implemented_error("add_generalized_sigma_2");
    }

    /// Compute the contribution to sigma due to 3-body operator
    /// sigma_{I} <- (1/36) * factor * sum_{pqrstu} h_{pqrstu} sum_{J} b_{J} <I|p^+ q^+ r^+ u t s|J>
    /// sigma_{I} <- (1/4) * factor * sum_{pqRstU} h_{pqRstU} sum_{J} b_{J} <I|p^+ q^+ R^+ U t s|J>
    /// h_{pqrstu} = h3[p * nactv^5 + q * nactv^4 + r * nactv^3 + s * nactv^2 + t * nactv + u]
    /// Integrals must be antisymmetric wrt index permutations!
    virtual void add_generalized_sigma_3([[maybe_unused]] const std::vector<double>& h3,
                                         [[maybe_unused]] std::shared_ptr<psi::Vector> b,
                                         [[maybe_unused]] double factor,
                                         [[maybe_unused]] std::vector<double>& sigma,
                                         [[maybe_unused]] const std::string& spin) {
        _throw_not_implemented_error("add_generalized_sigma_3");
    }
>>>>>>> d7d1b7e7

  protected:
    const DeterminantHashVec& space_;
    /// the active space integrals
    std::shared_ptr<ActiveSpaceIntegrals> fci_ints_;
    /// Diagonal elements of the Hamiltonian
    std::vector<double> diag_;
    /// the length of the C/sigma vector (number of determinants)
    size_t size_;
    const SigmaVectorType sigma_vector_type_;
    /// the type of sigma vector algorithm
    const std::string label_;
    /// throw NotImplemented error
    void _throw_not_implemented_error(std::string msg) {
        throw std::runtime_error(msg + ": not implemented for this SigmaVector type! (" + label() +
                                 ")");
    }
};

SigmaVectorType string_to_sigma_vector_type(std::string type);

std::shared_ptr<SigmaVector> make_sigma_vector(DeterminantHashVec& space,
                                               std::shared_ptr<ActiveSpaceIntegrals> fci_ints,
                                               size_t max_memory, SigmaVectorType sigma_type);

std::shared_ptr<SigmaVector> make_sigma_vector(const std::vector<Determinant>& space,
                                               std::shared_ptr<ActiveSpaceIntegrals> fci_ints,
                                               size_t max_memory, SigmaVectorType sigma_type);

} // namespace forte

#endif // _sigma_vector_h_<|MERGE_RESOLUTION|>--- conflicted
+++ resolved
@@ -73,7 +73,6 @@
     add_bad_roots(std::vector<std::vector<std::pair<size_t, double>>>& /*bad_states*/) {}
     virtual double compute_spin(const std::vector<double>& c) = 0;
 
-<<<<<<< HEAD
     /// Update active space integrals
     void set_active_space_ints(std::shared_ptr<ActiveSpaceIntegrals> as_ints);
 
@@ -82,7 +81,7 @@
 
     /// Reset stored stuff
     virtual void reset() {}
-=======
+
     /// Compute the contribution to sigma due to 1-body operator
     /// sigma_{I} <- factor * sum_{pq} h_{pq} sum_{J} b_{J} <I|p^+ q|J>
     /// h_{pq} = h1a[p * nactv + q]
@@ -119,7 +118,6 @@
                                          [[maybe_unused]] const std::string& spin) {
         _throw_not_implemented_error("add_generalized_sigma_3");
     }
->>>>>>> d7d1b7e7
 
   protected:
     const DeterminantHashVec& space_;
