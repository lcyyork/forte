/*
 * @BEGIN LICENSE
 *
 * Forte: an open-source plugin to Psi4 (https://github.com/psi4/psi4)
 * that implements a variety of quantum chemistry methods for strongly
 * correlated electrons.
 *
 * Copyright (c) 2012-2023 by its authors (see COPYING, COPYING.LESSER, AUTHORS).
 *
 * The copyrights for code used from other parties are included in
 * the corresponding files.
 *
 * This program is free software: you can redistribute it and/or modify
 * it under the terms of the GNU Lesser General Public License as published by
 * the Free Software Foundation, either version 3 of the License, or
 * (at your option) any later version.
 *
 * This program is distributed in the hope that it will be useful,
 * but WITHOUT ANY WARRANTY; without even the implied warranty of
 * MERCHANTABILITY or FITNESS FOR A PARTICULAR PURPOSE.  See the
 * GNU Lesser General Public License for more details.
 *
 * You should have received a copy of the GNU Lesser General Public License
 * along with this program.  If not, see http://www.gnu.org/licenses/.
 *
 * @END LICENSE
 */

#include <cmath>
#include <algorithm>
#include <numeric>

#include "psi4/psi4-dec.h"
#include "psi4/libpsi4util/PsiOutStream.h"

#include "forte-def.h"
#include "helpers/iterative_solvers.h"
#include "helpers/timer.h"
#include "sparse_ci_solver.h"
#include "sigma_vector_dynamic.h"
#include "determinant_functions.hpp"

using namespace psi;

namespace forte {

#ifdef _OPENMP
#include <omp.h>
#else
#define omp_get_max_threads() 1
#define omp_get_thread_num() 0
#define omp_get_num_threads() 1
#endif

SparseCISolver::SparseCISolver() {}

void SparseCISolver::set_spin_project(bool value) { spin_project_ = value; }

void SparseCISolver::set_e_convergence(double value) { e_convergence_ = value; }

void SparseCISolver::set_r_convergence(double value) { r_convergence_ = value; }

void SparseCISolver::set_maxiter_davidson(int value) { maxiter_davidson_ = value; }

void SparseCISolver::set_ncollapse_per_root(int value) { ncollapse_per_root_ = value; }

void SparseCISolver::set_nsubspace_per_root(int value) { nsubspace_per_root_ = value; }

void SparseCISolver::set_spin_project_full(bool value) { spin_project_full_ = value; }

void SparseCISolver::set_force_diag(bool value) { force_diag_ = value; }

void SparseCISolver::add_bad_states(std::vector<std::vector<std::pair<size_t, double>>>& roots) {
    bad_states_.clear();
    for (int i = 0, max_i = roots.size(); i < max_i; ++i) {
        bad_states_.push_back(roots[i]);
    }
}

void SparseCISolver::set_root_project(bool value) { root_project_ = value; }

void SparseCISolver::manual_guess(bool value) { set_guess_ = value; }

void SparseCISolver::set_initial_guess(
    const std::vector<std::vector<std::pair<size_t, double>>>& guess) {
    set_guess_ = true;
    guess_ = guess;
}

void SparseCISolver::set_num_vecs(size_t value) { nvec_ = value; }

void SparseCISolver::set_die_if_not_converged(bool die) { die_if_not_converged_ = die; }

void SparseCISolver::set_restart(bool restart) { restart_ = restart; }

std::pair<std::shared_ptr<psi::Vector>, std::shared_ptr<psi::Matrix>>
SparseCISolver::diagonalize_hamiltonian(const DeterminantHashVec& space,
                                        std::shared_ptr<SigmaVector> sigma_vector, int nroot,
                                        int multiplicity) {
    if (print_details_) {
        outfile->Printf("\n\n  Davidson-Liu solver algorithm using %s sigma algorithm",
                        sigma_vector->label().c_str());
    }

    if ((!force_diag_ and (space.size() <= 200)) or
        sigma_vector->sigma_vector_type() == SigmaVectorType::Full) {
        outfile->Printf("\n\n  Performing full diagonalization of the H matrix");
        const std::vector<Determinant> dets = space.determinants();
        return diagonalize_hamiltonian_full(dets, sigma_vector->as_ints(), nroot, multiplicity);
    }

    size_t dim_space = space.size();
    auto evecs = std::make_shared<psi::Matrix>("U", dim_space, nroot);
    auto evals = std::make_shared<psi::Vector>("e", nroot);

    sigma_vector->add_bad_roots(bad_states_);

    davidson_liu_solver(space, sigma_vector, evals, evecs, nroot, multiplicity);

    return std::make_pair(evals, evecs);
}

std::pair<std::shared_ptr<psi::Vector>, std::shared_ptr<psi::Matrix>>
SparseCISolver::diagonalize_hamiltonian(const std::vector<Determinant>& space,
                                        std::shared_ptr<SigmaVector> sigma_vector, int nroot,
                                        int multiplicity) {
    DeterminantHashVec dhv(space);
    return diagonalize_hamiltonian(dhv, sigma_vector, nroot, multiplicity);
}

std::pair<std::shared_ptr<psi::Vector>, std::shared_ptr<psi::Matrix>>
SparseCISolver::diagonalize_hamiltonian_full(const std::vector<Determinant>& space,
                                             std::shared_ptr<ActiveSpaceIntegrals> as_ints,
                                             int nroot, int multiplicity) {
    // Diagonalize the full Hamiltonian
    size_t dim_space = space.size();
    auto evecs = std::make_shared<psi::Matrix>("U", dim_space, nroot);
    auto evals = std::make_shared<psi::Vector>("e", nroot);

    // Build the Hamiltonian
    auto H = build_full_hamiltonian(space, as_ints);

    // Build the S^2 matrix
    auto S2 = std::make_shared<psi::Matrix>("S^2", dim_space, dim_space);
    for (size_t I = 0; I < dim_space; ++I) {
        for (size_t J = 0; J < dim_space; ++J) {
            double S2IJ = spin2(space[I], space[J]);
            S2->set(I, J, S2IJ);
        }
    }

    const double target_S = 0.5 * (static_cast<double>(multiplicity) - 1.0);

    // First, we check if this space is spin complete by looking at how much the
    // eigenvalue of S^2 deviate from their exact values
    auto S2vals = std::make_shared<psi::Vector>("S^2 Eigen Values", dim_space);
    auto S2vecs = std::make_shared<psi::Matrix>("S^2 Eigen Vectors", dim_space, dim_space);

    S2->diagonalize(S2vecs, S2vals);

    bool spin_complete = true;
    double Stollerance = 1.0e-4;
    std::map<int, std::vector<int>> multi_list;
    for (size_t i = 0; i < dim_space; ++i) {
        double multi = std::sqrt(1.0 + 4.0 * S2vals->get(i));
        double error = std::round(multi) - multi;
        if (std::fabs(error) < Stollerance) {
            int multi_round = std::llround(multi);
            multi_list[multi_round].push_back(i);
        } else {
            spin_complete = false;
            if (print_details_) {
                outfile->Printf("\n  Spin multiplicity of root %zu not close to integer (%.4f) ", i,
                                multi);
            }
        }
    }

    if (spin_complete) {
        // Test S^2 eigen values
        int nfound = 0;
        for (const auto& mi : multi_list) {
            int multi = mi.first;
            size_t multi_size = mi.second.size();
            std::string mark = " *";
            if (multi == multiplicity) {
                nfound = static_cast<int>(multi_size);
            } else {
                mark = "";
            }
            if (print_details_) {
                outfile->Printf("\n  Found %zu roots with 2S+1 = %d%s", multi_size, multi,
                                mark.c_str());
            }
        }
        if (nfound < nroot) {
            outfile->Printf("\n  Error: ask for %d roots with 2S+1 = %d but only "
                            "%d were found!",
                            nroot, multiplicity, nfound);
            throw std::runtime_error(
                "Too many roots of interest in full diag. of sparce_ci_solver.");
        }

        // Select sub eigen vectors of S^2 with correct multiplicity
        auto S2vecs_sub =
            std::make_shared<psi::Matrix>("Spin Selected S^2 Eigen Vectors", dim_space, nfound);
        for (int i = 0; i < nfound; ++i) {
            auto vec = S2vecs->get_column(0, multi_list[multiplicity][i]);
            S2vecs_sub->set_column(0, i, vec);
        }

        // Build spin selected Hamiltonian
        auto H = build_full_hamiltonian(space, as_ints);
        auto Hss = psi::linalg::triplet(S2vecs_sub, H, S2vecs_sub, true, false, false);
        Hss->set_name("Hss");

        // Obtain spin selected eigen values and vectors
        auto Hss_vals = std::make_shared<psi::Vector>("Hss Eigen Values", nfound);
        auto Hss_vecs = std::make_shared<psi::Matrix>("Hss Eigen Vectors", nfound, nfound);
        Hss->diagonalize(Hss_vecs, Hss_vals);

        // Project Hss_vecs back to original manifold
        auto H_vecs = psi::linalg::doublet(S2vecs_sub, Hss_vecs);
        H_vecs->set_name("H Eigen Vectors");

        // Fill in results
        energies_.clear();
        spin_.clear();
        for (int i = 0; i < nroot; ++i) {
            evals->set(i, Hss_vals->get(i));
            evecs->set_column(0, i, H_vecs->get_column(0, i));
            spin_.push_back(target_S * (target_S + 1.0));
            energies_.push_back(Hss_vals->get(i));
        }
    } else {

        auto full_evecs = std::make_shared<psi::Matrix>("U", dim_space, dim_space);
        auto full_evals = std::make_shared<psi::Vector>("e", dim_space);

        // Diagonalize H
        H->diagonalize(full_evecs, full_evals);

        // Compute (C)^+ S^2 C
        auto CtSC = psi::linalg::triplet(full_evecs, S2, full_evecs, true, false, false);

        // Find how each solution deviates from the target multiplicity
        std::vector<std::tuple<double, double, size_t, double>> sorted_evals(dim_space);
        std::map<int, std::vector<std::pair<double, size_t>>> S_vals_sorted;

        outfile->Printf("\n  Seeking %d roots with <S^2> = %f", nroot, target_S * (target_S + 1.0));

        outfile->Printf("\n     Root           Energy         <S^2>");
        outfile->Printf("\n    -------------------------------------");
        for (size_t I = 0; I < dim_space; ++I) {
            double avg_S2 = CtSC->get(I, I);
            double energy = full_evals->get(I);
            double S = 0.5 * (std::sqrt(1.0 + 4.0 * avg_S2) - 1.0);
            double S_rounded = 0.5 * std::lround(2.0 * S);
            double twoSp1_rounded = std::lround(2.0 * S + 1.0);
            sorted_evals[I] = std::make_tuple(std::fabs(S_rounded - target_S), energy, I, S);
            S_vals_sorted[twoSp1_rounded].emplace_back(S - S_rounded, I);
            if (I < static_cast<size_t>(std::max(2 * nroot, 10))) {
                outfile->Printf("\n     %3d   %20.12f %9.6f", I,
                                energy + as_ints->nuclear_repulsion_energy(), avg_S2);
            }
        }
        outfile->Printf("\n    -------------------------------------");
        std::sort(begin(sorted_evals), end(sorted_evals));

        outfile->Printf("\n\n    2S + 1   Roots");
        outfile->Printf("\n    --------------");
        for (const auto& k_v : S_vals_sorted) {
            outfile->Printf("\n     %3d   %5zu", k_v.first, k_v.second.size());
        }
        outfile->Printf("\n    --------------");

        const auto& target_S_vals = S_vals_sorted[std::llround(2 * target_S + 1)];
        if (target_S_vals.size() < static_cast<size_t>(nroot)) {
            outfile->Printf("\n  Error: requested for %d roots with 2S+1 = %d but only "
                            "%zu were found!",
                            nroot, multiplicity, target_S_vals.size());
            throw std::runtime_error(
                "Too few roots of interest with correct value of 2S + 1 in full "
                "diag. of sparce_ci_solver.");
        }
        double max_S_error = 0.0;
        for (int n = 0; n < nroot; n++) {
            max_S_error = std::max(std::fabs(target_S_vals[n].first), max_S_error);
        }
        outfile->Printf("\n  Largest deviation from target S value: %.6f\n", max_S_error);
        if (max_S_error > 0.25) {
            outfile->Printf("\n\n  Warning: The CI solutions are heavily spin contaminated.\n");
        }

        // Fill in results
        energies_.clear();
        spin_.clear();
        for (int i = 0; i < nroot; ++i) {
            double energy = std::get<1>(sorted_evals[i]);
            size_t I = std::get<2>(sorted_evals[i]);
            double S = std::get<3>(sorted_evals[i]);
            energies_.push_back(energy);
            evals->set(i, energy);
            spin_.push_back(S * (S + 1.0));
            for (size_t J = 0; J < dim_space; ++J) {
                double C = full_evecs->get(J, I);
                evecs->set(J, i, C);
            }
        }
    }

    return std::make_pair(evals, evecs);
}

std::shared_ptr<psi::Matrix>
SparseCISolver::build_full_hamiltonian(const std::vector<Determinant>& space,
                                       std::shared_ptr<ActiveSpaceIntegrals> as_ints) {
    // Build the H matrix
    size_t dim_space = space.size();
    auto H = std::make_shared<psi::Matrix>("H", dim_space, dim_space);
    // If we are running DiskDF then we need to revert to a single thread loop
    int threads = 0;
    if (as_ints->get_integral_type() == DiskDF) {
        threads = 1;
    } else {
        threads = omp_get_max_threads();
    }
#pragma omp parallel for schedule(dynamic) num_threads(threads)
    for (size_t I = 0; I < dim_space; ++I) {
        const Determinant& detI = space[I];
        for (size_t J = I; J < dim_space; ++J) {
            const Determinant& detJ = space[J];
            double HIJ = as_ints->slater_rules(detI, detJ);
            H->set(I, J, HIJ);
            H->set(J, I, HIJ);
        }
    }

    if (root_project_) {
        // Form the projection matrix
        for (int n = 0, max_n = bad_states_.size(); n < max_n; ++n) {
            auto P = std::make_shared<psi::Matrix>("P", dim_space, dim_space);
            P->identity();
            std::vector<std::pair<size_t, double>>& bad_state = bad_states_[n];
            for (size_t det1 = 0, ndet = bad_state.size(); det1 < ndet; ++det1) {
                for (size_t det2 = 0; det2 < ndet; ++det2) {
                    size_t& I = bad_state[det1].first;
                    size_t& J = bad_state[det2].first;
                    double& el1 = bad_state[det1].second;
                    double& el2 = bad_state[det2].second;
                    P->set(I, J, P->get(I, J) - el1 * el2);
                }
            }
            H->transform(P);
        }
    }
    return H;
}

std::vector<std::tuple<int, double, std::vector<std::pair<size_t, double>>>>
SparseCISolver::initial_guess(const DeterminantHashVec& space,
                              std::shared_ptr<SigmaVector> sigma_vector, int nroot,
                              int multiplicity) {
    size_t ndets = space.size();
    size_t nguess = std::min(static_cast<size_t>(nroot) * dl_guess_, ndets);
    std::vector<std::tuple<int, double, std::vector<std::pair<size_t, double>>>> guess;

    // Find the ntrial lowest diagonals
    std::vector<std::pair<Determinant, size_t>> guess_dets_pos;
    std::vector<std::pair<double, Determinant>> smallest;
    const det_hashvec& detmap = space.wfn_hash();

    auto as_ints = sigma_vector->as_ints();
    size_t nmo = as_ints->nmo();

    for (const Determinant& det : detmap) {
        smallest.push_back(std::make_pair(as_ints->energy(det), det));
    }
    std::sort(smallest.begin(), smallest.end());

    std::vector<Determinant> guess_det;
    for (size_t i = 0; i < nguess; i++) {
        const Determinant& detI = smallest[i].second;
        guess_det.push_back(detI);
    }

    outfile->Printf("\n  Initial guess determinants:         %zu", guess_det.size());

    if (spin_project_) {
        outfile->Printf(
            "\n\n  Spin-adaptation of the initial guess based on minimum spin-complete subset");
        auto spin_complete_guess_det = find_minimum_spin_complete(guess_det, nmo);
        outfile->Printf("\n  Guess determinants after screening: %zu",
                        spin_complete_guess_det.size());
        guess_det = spin_complete_guess_det;
    } else {
        outfile->Printf("\n\n  Skipping spin-adaptation of the initial guess");
    }

    nguess = guess_det.size();

    for (const auto& d : guess_det) {
        guess_dets_pos.push_back(
            std::make_pair(d, space.get_idx(d))); // store a det and its position
    }

    // Form the S^2 operator matrix and diagonalize it
    Matrix S2("S^2", nguess, nguess);
    for (size_t I = 0; I < nguess; I++) {
        for (size_t J = I; J < nguess; J++) {
            const Determinant& detI = guess_dets_pos[I].first;
            const Determinant& detJ = guess_dets_pos[J].first;
            double S2IJ = spin2(detI, detJ);
            S2.set(I, J, S2IJ);
            S2.set(J, I, S2IJ);
        }
    }
    Matrix S2evecs("S^2", nguess, nguess);
    Vector S2evals("S^2", nguess);
    S2.diagonalize(S2evecs, S2evals);

    // Form the Hamiltonian
    Matrix H("H", nguess, nguess);
    for (size_t I = 0; I < nguess; I++) {
        for (size_t J = I; J < nguess; J++) {
            const Determinant& detI = guess_dets_pos[I].first;
            const Determinant& detJ = guess_dets_pos[J].first;
            double HIJ = as_ints->slater_rules(detI, detJ);
            H.set(I, J, HIJ);
            H.set(J, I, HIJ);
        }
    }

    // Project H onto the spin-adapted subspace
    H.transform(S2evecs);

    // Find groups of solutions with same spin
    double Stollerance = 1.0e-9;
    std::map<int, std::vector<int>> mult_list;
    for (size_t i = 0; i < nguess; ++i) {
        double mult = std::sqrt(1.0 + 4.0 * S2evals.get(i)); // 2S + 1 = Sqrt(1 + 4 S (S + 1))
        int mult_int = std::round(mult);
        double error = mult - static_cast<double>(mult_int);
        if (std::fabs(error) < Stollerance) {
            mult_list[mult_int].push_back(i);
        } else if (print_details_) {
            outfile->Printf("\n  Found a guess vector with spin not close to "
                            "integer value (%f)",
                            mult);
        }
    }
    if (mult_list[multiplicity].size() < static_cast<size_t>(nroot)) {
        size_t nfound = mult_list[multiplicity].size();
        outfile->Printf("\n  Error: %d guess vectors with 2S+1 = %d but only "
                        "%d were found!",
                        nguess, multiplicity, nfound);
        if (nfound == 0) {
            exit(1);
        }
    }

    std::vector<int> mult_vals;
    for (auto kv : mult_list) {
        mult_vals.push_back(kv.first);
    }
    std::sort(mult_vals.begin(), mult_vals.end());

    outfile->Printf("\n\n  Initial guess solutions");
    outfile->Printf("\n  ========================");
    outfile->Printf("\n  Number   2S+1   Selected");
    outfile->Printf("\n  ------------------------");

    for (int m : mult_vals) {
        std::vector<int>& mult_list_s = mult_list[m];
        int nspin_states = mult_list_s.size();
        if (print_details_)
            outfile->Printf("\n %5d    %4d       %c", nspin_states, m,
                            m == multiplicity ? '*' : ' ');
        // Extract the spin manifold
        Matrix HS2("HS2", nspin_states, nspin_states);
        Vector HS2evals("HS2", nspin_states);
        Matrix HS2evecs("HS2", nspin_states, nspin_states);
        for (int I = 0; I < nspin_states; I++) {
            for (int J = 0; J < nspin_states; J++) {
                HS2.set(I, J, H.get(mult_list_s[I], mult_list_s[J]));
            }
        }
        HS2.diagonalize(HS2evecs, HS2evals);

        // Project the spin-adapted solution onto the full manifold
        for (int r = 0; r < nspin_states; ++r) {
            std::vector<std::pair<size_t, double>> det_C;
            for (size_t I = 0; I < nguess; I++) {
                double CIr = 0.0;
                for (int J = 0; J < nspin_states; ++J) {
                    CIr += S2evecs.get(I, mult_list_s[J]) * HS2evecs(J, r);
                }
                det_C.push_back(std::make_pair(guess_dets_pos[I].second, CIr));
            }
            double E = HS2evals.get(r);
            guess.push_back(std::make_tuple(m, E, det_C));
        }
    }
    outfile->Printf("\n  ========================");
    return guess;
}

bool SparseCISolver::davidson_liu_solver(const DeterminantHashVec& space,
                                         std::shared_ptr<SigmaVector> sigma_vector,
                                         std::shared_ptr<psi::Vector> Eigenvalues,
                                         std::shared_ptr<psi::Matrix> Eigenvectors, int nroot,
                                         int multiplicity) {
    local_timer dl;
    size_t fci_size = sigma_vector->size();

    // allocate vectors
    auto b = std::make_shared<psi::Vector>("b", fci_size);
    auto sigma = std::make_shared<psi::Vector>("sigma", fci_size);

<<<<<<< HEAD
    if (dl_solver_ and restart_) {
        // set new diagonal Hamiltonian
        sigma_vector->get_diagonal(*sigma);
        dl_solver_->set_hdiag(sigma);
        // need to update old sigma vectors in DL solver
        for (size_t i = 0, sigma_size = dl_solver_->sigma_size(); i < sigma_size; ++i) {
            dl_solver_->get_b(b, i);
            sigma_vector->compute_sigma(sigma, b);
            dl_solver_->set_sigma(sigma, i);
        }
        // reset convergence count in DL solver
        dl_solver_->reset_convergence();
    } else {
        // initialize DL solver
        dl_solver_ = std::make_unique<DavidsonLiuSolver>(fci_size, nroot);
        sigma_vector->get_diagonal(*sigma);
        dl_solver_->startup(sigma);
        dl_solver_->set_collapse_per_root(ncollapse_per_root_);
        dl_solver_->set_subspace_per_root(nsubspace_per_root_);
=======
    // get and pass diagonal
    sigma_vector->get_diagonal(*sigma);
    dls.startup(sigma);
>>>>>>> d7d1b7e7

        std::vector<std::vector<std::pair<size_t, double>>> bad_roots;
        size_t guess_size = std::min(nvec_, dl_solver_->collapse_size());

        // generate a set of initial guesses
        auto guess = initial_guess(space, sigma_vector, nroot, multiplicity);

        double guess_max_energy = -1.0e10;

        outfile->Printf("\n\n  Setting initial guess and roots to project");

        if (set_guess_) {
            // Use previous solution as guess
            if (print_details_)
                outfile->Printf("\n  Adding %zu guess vectors by user", guess_.size());
            for (const auto& guess_root : guess_) {
                b->zero();
                for (size_t I = 0, max_I = guess_root.size(); I < max_I; ++I) {
                    b->set(guess_root[I].first, guess_root[I].second);
                }
                double norm = sqrt(1.0 / b->norm());
                b->scale(norm);
                dl_solver_->add_guess(b);
            }
        } else {
            // Use the initial guess. Here we sort out the roots of correct multiplicity
            std::vector<int> guess_list;
            for (size_t g = 0; g < guess.size(); ++g) {
                if (std::get<0>(guess[g]) == multiplicity)
                    guess_list.push_back(g);
            }

            // number of guess to be used
            size_t nguess = std::min(guess_list.size(), guess_size);

            if (nguess == 0) {
                throw psi::PSIEXCEPTION("\n\n  Found zero FCI guesses with the "
                                        "requested multiplicity.\n\n");
            }

            for (size_t n = 0; n < nguess; ++n) {
                b->zero();
                for (auto& guess_vec_info : std::get<2>(guess[guess_list[n]])) {
                    b->set(guess_vec_info.first, guess_vec_info.second);
                }
                int guess_multiplicity = std::get<0>(guess[guess_list[n]]);
                double guess_energy = std::get<1>(guess[guess_list[n]]);

                if (print_details_)
                    outfile->Printf("\n  Adding guess %-3d      2S+1 = %-3d  E = %.6f", n,
                                    guess_multiplicity, guess_energy);
                dl_solver_->add_guess(b);
                guess_max_energy = std::max(guess_max_energy, guess_energy);
            }
        }

        if (spin_project_) {
            // Prepare a list of bad roots to project out and pass them to the solver
            bad_roots.clear();
            size_t rejected = 0;
            for (auto& g : guess) {
                int guess_multiplicity = std::get<0>(g);
                double guess_energy = std::get<1>(g);
                // project out the guess with differnt multiplicity and energy lower than the good
                // guesses
                if ((guess_multiplicity != multiplicity) and (guess_energy <= guess_max_energy)) {
                    outfile->Printf("\n  Projecting out guess  2S+1 = %-3d  E = %.6f",
                                    guess_multiplicity, guess_energy);

                    bad_roots.push_back(std::get<2>(g));
                    rejected += 1;
                }
            }
            outfile->Printf("\n\n  Projecting out %zu solutions", rejected);
            dl_solver_->set_project_out(bad_roots);
        } else {
            outfile->Printf("\n\n  Projecting out no solutions");
        }
    }

    dl_solver_->set_e_convergence(e_convergence_);
    dl_solver_->set_r_convergence(r_convergence_);
    dl_solver_->set_print_level(0);

    SolverStatus converged = SolverStatus::NotConverged;

    if (print_details_) {
        outfile->Printf("\n\n  ==> Diagonalizing Hamiltonian <==\n");
        outfile->Printf("\n  Energy   convergence: %.2e", e_convergence_);
        outfile->Printf("\n  Residual convergence: %.2e", r_convergence_);
        outfile->Printf("\n  -----------------------------------------------------");
        outfile->Printf("\n    Iter.      Avg. Energy       Delta_E     Res. Norm");
        outfile->Printf("\n  -----------------------------------------------------");
    }

    double old_avg_energy = 0.0;
    int real_cycle = 1;

    for (int cycle = 0; cycle < maxiter_davidson_; ++cycle) {
        while (dl_solver_->sigma_size() < dl_solver_->basis_size()) {
            dl_solver_->get_b(b);
            sigma_vector->compute_sigma(sigma, b);
            dl_solver_->add_sigma(sigma);
        }

        converged = dl_solver_->update();

        if (converged != SolverStatus::Collapse) {
            // compute the average energy
            double avg_energy = 0.0;
            for (int r = 0; r < nroot; ++r) {
                avg_energy += dl_solver_->eigenvalues()->get(r);
            }
            avg_energy /= static_cast<double>(nroot);

            // compute the average residual
            auto r = dl_solver_->residuals();
            double avg_residual =
                std::accumulate(r.begin(), r.end(), 0.0) / static_cast<double>(nroot);

            if (print_details_) {
                outfile->Printf("\n    %3d  %20.12f  %+.3e  %+.3e", real_cycle, avg_energy,
                                avg_energy - old_avg_energy, avg_residual);
            }
            old_avg_energy = avg_energy;
            real_cycle++;
        }

        if (converged == SolverStatus::Converged)
            break;
    }

    if (print_details_) {
        outfile->Printf("\n  -----------------------------------------------------");
        if (converged == SolverStatus::Converged) {
            outfile->Printf("\n  The Davidson-Liu algorithm converged in %d iterations.",
                            real_cycle);
        }
    }

    if (converged != SolverStatus::Converged) {
        if (die_if_not_converged_) {
            std::string msg = "\n  The Davidson-Liu algorithm did not converge! Consider "
                              "increasing the option DL_MAXITER.";
            throw std::runtime_error(msg);
        }
    }

    spin_.clear();
<<<<<<< HEAD
    psi::SharedVector evals = dl_solver_->eigenvalues();
    psi::SharedMatrix evecs = dl_solver_->eigenvectors();
=======
    auto evals = dls.eigenvalues();
    auto evecs = dls.eigenvectors();
>>>>>>> d7d1b7e7
    for (int r = 0; r < nroot; ++r) {
        Eigenvalues->set(r, evals->get(r));
        for (size_t I = 0; I < fci_size; ++I) {
            Eigenvectors->set(I, r, evecs->get(r, I));
        }
        energies_.push_back(evals->get(r));
        std::vector<double> c(sigma_vector->size());
        for (size_t I = 0; I < fci_size; ++I) {
            c[I] = evecs->get(r, I);
        }
        double s2 = sigma_vector->compute_spin(c);
        spin_.push_back(s2);
    }
    if (print_details_) {
        outfile->Printf("\n  Davidson-Liu procedure took  %1.6f s", dl.get());
    }

    return true;
}
} // namespace forte<|MERGE_RESOLUTION|>--- conflicted
+++ resolved
@@ -517,7 +517,6 @@
     auto b = std::make_shared<psi::Vector>("b", fci_size);
     auto sigma = std::make_shared<psi::Vector>("sigma", fci_size);
 
-<<<<<<< HEAD
     if (dl_solver_ and restart_) {
         // set new diagonal Hamiltonian
         sigma_vector->get_diagonal(*sigma);
@@ -537,11 +536,6 @@
         dl_solver_->startup(sigma);
         dl_solver_->set_collapse_per_root(ncollapse_per_root_);
         dl_solver_->set_subspace_per_root(nsubspace_per_root_);
-=======
-    // get and pass diagonal
-    sigma_vector->get_diagonal(*sigma);
-    dls.startup(sigma);
->>>>>>> d7d1b7e7
 
         std::vector<std::vector<std::pair<size_t, double>>> bad_roots;
         size_t guess_size = std::min(nvec_, dl_solver_->collapse_size());
@@ -691,13 +685,8 @@
     }
 
     spin_.clear();
-<<<<<<< HEAD
     psi::SharedVector evals = dl_solver_->eigenvalues();
     psi::SharedMatrix evecs = dl_solver_->eigenvectors();
-=======
-    auto evals = dls.eigenvalues();
-    auto evecs = dls.eigenvectors();
->>>>>>> d7d1b7e7
     for (int r = 0; r < nroot; ++r) {
         Eigenvalues->set(r, evals->get(r));
         for (size_t I = 0; I < fci_size; ++I) {
