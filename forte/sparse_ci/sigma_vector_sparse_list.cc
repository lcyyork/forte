--- conflicted
+++ resolved
@@ -80,18 +80,14 @@
     }
 }
 
-<<<<<<< HEAD
 std::shared_ptr<DeterminantSubstitutionLists> SigmaVectorSparseList::substitution_lists() {
     return op_;
 }
 
-void SigmaVectorSparseList::compute_sigma(psi::SharedVector sigma, psi::SharedVector b) {
-=======
 void SigmaVectorSparseList::compute_sigma(std::shared_ptr<psi::Vector> sigma,
                                           std::shared_ptr<psi::Vector> b) {
     timer timer_sigma("Build sigma");
 
->>>>>>> d7d1b7e7
     auto a_list_ = op_->a_list_;
     auto b_list_ = op_->b_list_;
     auto aa_list_ = op_->aa_list_;
