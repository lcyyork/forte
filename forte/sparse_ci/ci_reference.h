--- conflicted
+++ resolved
@@ -148,13 +148,8 @@
     /// Build the doubly occupied CI reference
     void build_doci_reference(std::vector<Determinant>& ref_space);
 
-<<<<<<< HEAD
-    /// Build CIS or CISD reference within the active
-    void build_ci_reference(std::vector<Determinant>& ref_space);
-=======
     /// Build active-space CIS/CID/CISD reference
     void build_ci_reference(std::vector<Determinant>& ref_space, bool include_rhf = true);
->>>>>>> 1e6bf2ca
 
     /// Build the complete GAS reference
     void build_gas_reference(std::vector<Determinant>& ref_space);
