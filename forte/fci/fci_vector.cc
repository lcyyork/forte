--- conflicted
+++ resolved
@@ -315,12 +315,9 @@
     size_t na = alfa_address_->nones();
     size_t nb = beta_address_->nones();
 
-    auto opdm = std::make_shared<psi::Matrix>("OPDM", active_dim, active_dim);
-<<<<<<< HEAD
     const auto& data_a = opdm_a_.data();
     const auto& data_b = opdm_b_.data();
-=======
->>>>>>> d7d1b7e7
+    auto opdm = std::make_shared<psi::Matrix>("OPDM", active_dim, active_dim);
 
     int offset = 0;
     for (int h = 0; h < nirrep_; h++) {
