/*
 * @BEGIN LICENSE
 *
 * Forte: an open-source plugin to Psi4 (https://github.com/psi4/psi4)
 * that implements a variety of quantum chemistry methods for strongly
 * correlated electrons.
 *
 * Copyright (c) 2012-2023 by its authors (see COPYING, COPYING.LESSER, AUTHORS).
 *
 * The copyrights for code used from other parties are included in
 * the corresponding files.
 *
 * This program is free software: you can redistribute it and/or modify
 * it under the terms of the GNU Lesser General Public License as published by
 * the Free Software Foundation, either version 3 of the License, or
 * (at your option) any later version.
 *
 * This program is distributed in the hope that it will be useful,
 * but WITHOUT ANY WARRANTY; without even the implied warranty of
 * MERCHANTABILITY or FITNESS FOR A PARTICULAR PURPOSE.  See the
 * GNU Lesser General Public License for more details.
 *
 * You should have received a copy of the GNU Lesser General Public License
 * along with this program.  If not, see http://www.gnu.org/licenses/.
 *
 * @END LICENSE
 */

#include "psi4/libpsi4util/process.h"
#include "psi4/libmints/molecule.h"

#include "boost/format.hpp"

#include "base_classes/rdms.h"
#include "base_classes/forte_options.h"
#include "base_classes/mo_space_info.h"

#include "integrals/active_space_integrals.h"
#include "sparse_ci/determinant.h"
#include "sparse_ci/determinant_functions.hpp"
#include "helpers/iterative_solvers.h"

#include "fci_solver.h"
#include "fci_vector.h"
#include "string_lists.h"
#include "helpers/helpers.h"
#include "helpers/printing.h"
#include "helpers/string_algorithms.h"

#ifdef HAVE_GA
#include <ga.h>
#include <macdecls.h>
#endif

#include "psi4/psi4-dec.h"

using namespace psi;

int fci_debug_level = 4;

namespace forte {

class MOSpaceInfo;

FCISolver::FCISolver(StateInfo state, size_t nroot, std::shared_ptr<MOSpaceInfo> mo_space_info,
                     std::shared_ptr<ActiveSpaceIntegrals> as_ints)
    : ActiveSpaceMethod(state, nroot, mo_space_info, as_ints),
      active_dim_(mo_space_info->dimension("ACTIVE")), nirrep_(as_ints->ints()->nirrep()),
      symmetry_(state.irrep()), multiplicity_(state.multiplicity()) {
    // TODO: read this info from the base class
    na_ = state.na() - core_mo_.size() - mo_space_info->size("FROZEN_DOCC");
    nb_ = state.nb() - core_mo_.size() - mo_space_info->size("FROZEN_DOCC");
    startup();
}

void FCISolver::set_ntrial_per_root(int value) { ntrial_per_root_ = value; }

void FCISolver::set_fci_iterations(int value) { maxiter_ = value; }

void FCISolver::set_collapse_per_root(int value) { collapse_per_root_ = value; }

void FCISolver::set_subspace_per_root(int value) { subspace_per_root_ = value; }

psi::SharedMatrix FCISolver::ci_wave_functions() {
    if (eigen_vecs_ == nullptr)
        return std::make_shared<psi::Matrix>();

    auto evecs = std::make_shared<psi::Matrix>("FCI Eigenvectors", eigen_vecs_->ncol(), nroot_);
    for (int i = 0, size = static_cast<int>(nroot_); i < size; ++i) {
        evecs->set_column(0, i, eigen_vecs_->get_row(0, i));
    }
    return evecs;
}

void FCISolver::startup() {
    // Create the string lists
<<<<<<< HEAD
    lists_ = std::make_shared<StringLists>(twoSubstituitionVVOO, active_dim_, core_mo_, active_mo_,
                                           na_, nb_, print_);
=======
    lists_ = std::make_shared<StringLists>(active_dim_, core_mo_, active_mo_, na_, nb_, print_);
>>>>>>> a5620dc4

    size_t ndfci = 0;
    for (int h = 0; h < nirrep_; ++h) {
        size_t nastr = lists_->alfa_graph()->strpi(h);
        size_t nbstr = lists_->beta_graph()->strpi(h ^ symmetry_);
        ndfci += nastr * nbstr;
    }

    if (print_) {
        // Print a summary of options
        std::vector<std::pair<std::string, int>> calculation_info{
            {"Number of determinants", ndfci},
            {"Symmetry", symmetry_},
            {"Multiplicity", multiplicity_},
            {"Number of roots", nroot_},
            {"Target root", root_},
            {"Trial vectors per root", ntrial_per_root_}};

        // Print some information
        outfile->Printf("\n\n  ==> FCI Solver <==\n\n");
        for (auto& str_dim : calculation_info) {
            outfile->Printf("    %-39s %10d\n", str_dim.first.c_str(), str_dim.second);
        }
    }

    FCIVector::allocate_temp_space(lists_, print_);
}

void FCISolver::set_options(std::shared_ptr<ForteOptions> options) {
    set_root(options->get_int("ROOT"));
    set_test_rdms(options->get_bool("FCI_TEST_RDMS"));
    set_fci_iterations(options->get_int("FCI_MAXITER"));
    set_collapse_per_root(options->get_int("DL_COLLAPSE_PER_ROOT"));
    set_subspace_per_root(options->get_int("DL_SUBSPACE_PER_ROOT"));
    set_ntrial_per_root(options->get_int("NTRIAL_PER_ROOT"));
    set_print(options->get_int("PRINT"));
    set_e_convergence(options->get_double("E_CONVERGENCE"));
    set_r_convergence(options->get_double("R_CONVERGENCE"));
}

/*
 * See Appendix A in J. Comput. Chem. 2001 vol. 22 (13) pp. 1574-1589
 */
double FCISolver::compute_energy() {
    local_timer t;

    FCIVector Hdiag(lists_, symmetry_);
    C_ = std::make_shared<FCIVector>(lists_, symmetry_);
    FCIVector HC(lists_, symmetry_);
    C_->set_print(print_);

    size_t fci_size = Hdiag.size();
    Hdiag.form_H_diagonal(as_ints_);

    psi::SharedVector b(new Vector("b", fci_size));
    psi::SharedVector sigma(new Vector("sigma", fci_size));

    size_t guess_size = std::min(collapse_per_root_ * nroot_, fci_size);

    if (!restart_ or !dl_solver_) {
        Hdiag.copy_to(sigma);

        dl_solver_ = std::make_unique<DavidsonLiuSolver>(fci_size, nroot_);
        dl_solver_->startup(sigma);
        dl_solver_->set_collapse_per_root(collapse_per_root_);
        dl_solver_->set_subspace_per_root(subspace_per_root_);

        auto guess = initial_guess(Hdiag, guess_size, as_ints_);
        std::vector<int> guess_list;
        for (size_t g = 0; g < guess.size(); ++g) {
            if (guess[g].first == multiplicity_)
                guess_list.push_back(g);
        }

        // number of guess to be used
        size_t nguess = std::min(guess_list.size(), guess_size);

        if (nguess == 0) {
            throw psi::PSIEXCEPTION("\n\n  Found zero FCI guesses with the requested "
                                    "multiplicity.\n\n");
        }

        for (size_t n = 0; n < nguess; ++n) {
            HC.set(guess[guess_list[n]].second);
            HC.copy_to(sigma);
            dl_solver_->add_guess(sigma);
        }

        // Prepare a list of bad roots to project out and pass them to the solver
        std::vector<std::vector<std::pair<size_t, double>>> bad_roots;
        int gr = 0;
        for (auto& g : guess) {
            if (g.first != multiplicity_) {
                if (print_ > 0) {
                    outfile->Printf("\n  Projecting out root %d", gr);
                }
                HC.set(g.second);
                HC.copy_to(sigma);
                std::vector<std::pair<size_t, double>> bad_root;
                for (size_t I = 0; I < fci_size; ++I) {
                    if (std::fabs(sigma->get(I)) > 1.0e-12) {
                        bad_root.push_back(std::make_pair(I, sigma->get(I)));
                    }
                }
                bad_roots.push_back(bad_root);
            }
            gr += 1;
        }
        dl_solver_->set_project_out(bad_roots);
    } else {
        // set new diagonal Hamiltonian
        Hdiag.copy_to(sigma);
        dl_solver_->set_hdiag(sigma);
        // need to update old sigma vectors in DL solver
        for (size_t i = 0, sigma_size = dl_solver_->sigma_size(); i < sigma_size; ++i) {
            dl_solver_->get_b(b, i);
            C_->copy(b);
            C_->Hamiltonian(HC, as_ints_);
            HC.copy_to(sigma);
            dl_solver_->set_sigma(sigma, i);
        }
        // reset convergence count in DL solver
        dl_solver_->reset_convergence();
    }

    dl_solver_->set_e_convergence(e_convergence_);
    dl_solver_->set_r_convergence(r_convergence_);
    dl_solver_->set_print_level(print_);

    SolverStatus converged = SolverStatus::NotConverged;

    if (print_) {
        outfile->Printf("\n\n  ==> Diagonalizing Hamiltonian <==\n");
        outfile->Printf("\n  Energy   convergence: %.2e", e_convergence_);
        outfile->Printf("\n  Residual convergence: %.2e", r_convergence_);
        outfile->Printf("\n  -----------------------------------------------------");
        outfile->Printf("\n    Iter.      Avg. Energy       Delta_E     Res. Norm");
        outfile->Printf("\n  -----------------------------------------------------");
    }

    double old_avg_energy = 0.0;
    int real_cycle = 1;
    for (int cycle = 0; cycle < maxiter_; ++cycle) {
        bool add_sigma = dl_solver_->sigma_size() < dl_solver_->basis_size();
        while (add_sigma) {
            dl_solver_->get_b(b);
            C_->copy(b);
            C_->Hamiltonian(HC, as_ints_);
            HC.copy_to(sigma);
            add_sigma = dl_solver_->add_sigma(sigma);
        }

        converged = dl_solver_->update();

        if (converged != SolverStatus::Collapse) {
            // compute the average energy
            double avg_energy = 0.0;
            for (size_t r = 0; r < nroot_; ++r) {
                avg_energy += dl_solver_->eigenvalues()->get(r);
            }
            avg_energy /= static_cast<double>(nroot_);

            // compute the average residual
            auto r = dl_solver_->residuals();
            double avg_residual =
                std::accumulate(r.begin(), r.end(), 0.0) / static_cast<double>(nroot_);

            if (print_) {
                outfile->Printf("\n    %3d  %20.12f  %+.3e  %+.3e", real_cycle, avg_energy,
                                avg_energy - old_avg_energy, avg_residual);
            }
            old_avg_energy = avg_energy;
            real_cycle++;
        }

        if (converged == SolverStatus::Converged)
            break;
    }

    if (print_) {
        outfile->Printf("\n  -----------------------------------------------------");
        if (converged == SolverStatus::Converged) {
            outfile->Printf("\n  The Davidson-Liu algorithm converged in %d iterations.",
                            real_cycle);
        }
    }

    if (converged == SolverStatus::NotConverged) {
        if (die_if_not_converged_) {
            outfile->Printf("\n  FCI did not converge!");
            throw psi::PSIEXCEPTION("FCI did not converge. Try increasing FCI_MAXITER.");
        }
    }

    // Compute final eigenvectors
    dl_solver_->get_results();

    // Copy eigen values and eigen vectors
    evals_ = dl_solver_->eigenvalues();
    energies_ = std::vector<double>(nroot_, 0.0);
    spin2_ = std::vector<double>(nroot_, 0.0);
    for (size_t r = 0; r < nroot_; r++) {
        energies_[r] = evals_->get(r);
        C_->copy(dl_solver_->eigenvector(r));
        spin2_[r] = C_->compute_spin2();
    }
    eigen_vecs_ = dl_solver_->eigenvectors();

    // Print determinants
    if (print_) {
        for (size_t r = 0; r < nroot_; ++r) {
            outfile->Printf("\n\n  ==> Root No. %d <==\n", r);

            C_->copy(dl_solver_->eigenvector(r));
            std::vector<std::tuple<double, double, size_t, size_t, size_t>> dets_config =
                C_->max_abs_elements(guess_size * ntrial_per_root_);

            for (auto& det_config : dets_config) {
                double ci_abs, ci;
                size_t h, add_Ia, add_Ib;
                std::tie(ci_abs, ci, h, add_Ia, add_Ib) = det_config;

                if (ci_abs < 0.1)
                    continue;

                auto Ia_v = lists_->alfa_str(h, add_Ia);
                auto Ib_v = lists_->beta_str(h ^ symmetry_, add_Ib);

                outfile->Printf("\n    ");
                size_t offset = 0;
                for (int h = 0; h < nirrep_; ++h) {
                    for (int k = 0; k < active_dim_[h]; ++k) {
                        size_t i = k + offset;
                        bool a = Ia_v[i];
                        bool b = Ib_v[i];
                        if (a == b) {
                            outfile->Printf("%d", a ? 2 : 0);
                        } else {
                            outfile->Printf("%c", a ? 'a' : 'b');
                        }
                    }
                    if (active_dim_[h] != 0)
                        outfile->Printf(" ");
                    offset += active_dim_[h];
                }
                outfile->Printf("%15.8f", ci);
            }

            double root_energy = dl_solver_->eigenvalues()->get(r);

            outfile->Printf("\n\n    Total Energy: %20.12f, <S^2>: %8.6f", root_energy, spin2_[r]);
        }
    }

    // Optionally, test the RDMs
    if (test_rdms_) {
        C_->copy(dl_solver_->eigenvector(root_));
        if (print_) {
            std::string title_rdm = "Computing RDMs for Root No. " + std::to_string(root_);
            print_h2(title_rdm);
        }
        C_->compute_rdms(3);
        C_->rdm_test();
    }

    //    // Print the NO if energy converged
    //    if (print_no_ || print_ > 0) {
    //        C_->print_natural_orbitals(mo_space_info_);
    //    }

    energy_ = dl_solver_->eigenvalues()->get(root_);
    psi::Process::environment.globals["CURRENT ENERGY"] = energy_;
    psi::Process::environment.globals["FCI ENERGY"] = energy_;

    return energy_;
}

void FCISolver::compute_rdms_root(size_t root1, size_t /*root2*/, int max_rdm_level) {
    // make sure a compute_energy is called before this
    if (C_) {
        if (root1 >= nroot_) {
            std::string error = "Cannot compute RDMs of root " + std::to_string(root1) +
                                "(0-based) because nroot = " + std::to_string(nroot_);
            throw psi::PSIEXCEPTION(error);
        }

        C_->copy(eigen_vecs_->get_row(0, root1));
        if (print_) {
            std::string title_rdm = "Computing RDMs for Root No. " + std::to_string(root1);
            print_h2(title_rdm);
        }
        C_->compute_rdms(max_rdm_level);

        // Optionally, test the RDMs
        if (test_rdms_) {
            C_->rdm_test();
        }

        // Print the NO if energy converged
        if (print_no_ || print_ > 0) {
            C_->print_natural_orbitals(mo_space_info_);
        }
    } else {
        throw psi::PSIEXCEPTION("FCIVector is not assigned. Cannot compute RDMs.");
    }
}

std::vector<std::pair<int, std::vector<std::tuple<size_t, size_t, size_t, double>>>>
FCISolver::initial_guess(FCIVector& diag, size_t n,
                         std::shared_ptr<ActiveSpaceIntegrals> fci_ints) {
    local_timer t;

    double nuclear_repulsion_energy =
        psi::Process::environment.molecule()->nuclear_repulsion_energy({{0, 0, 0}});
    double scalar_energy = fci_ints->scalar_energy();

    size_t ntrial = n * ntrial_per_root_;

    // Get the list of most important determinants
    std::vector<std::tuple<double, size_t, size_t, size_t>> dets = diag.min_elements(ntrial);

    size_t num_dets = dets.size();

    std::vector<Determinant> bsdets;

    // Build the full determinants
    size_t nact = active_mo_.size();
    for (const auto& [e, h, add_Ia, add_Ib] : dets) {
        auto Ia = lists_->alfa_str(h, add_Ia);
        auto Ib = lists_->beta_str(h ^ symmetry_, add_Ib);
        bsdets.emplace_back(Ia, Ib);
    }

    // Make sure that the spin space is complete
    //    Determinant det(nact);
    enforce_spin_completeness(bsdets, nact);
    if (bsdets.size() > num_dets) {
        String Ia, Ib;
        size_t nnew_dets = bsdets.size() - num_dets;
        if (print_ > 0) {
            outfile->Printf("\n  Initial guess space is incomplete.\n  Adding "
                            "%d determinant(s).",
                            nnew_dets);
        }
        for (size_t i = 0; i < nnew_dets; ++i) {
            // Find the address of a determinant
            size_t h, add_Ia, add_Ib;
            for (size_t j = 0; j < nact; ++j) {
                Ia[j] = bsdets[num_dets + i].get_alfa_bit(j);
                Ib[j] = bsdets[num_dets + i].get_beta_bit(j);
            }
            h = lists_->alfa_graph()->sym(Ia);
            add_Ia = lists_->alfa_graph()->rel_add(Ia);
            add_Ib = lists_->beta_graph()->rel_add(Ib);
            std::tuple<double, size_t, size_t, size_t> d(0.0, h, add_Ia, add_Ib);
            dets.push_back(d);
        }
    }
    num_dets = dets.size();

    Matrix H("H", num_dets, num_dets);
    Matrix evecs("Evecs", num_dets, num_dets);
    Vector evals("Evals", num_dets);

    for (size_t I = 0; I < num_dets; ++I) {
        for (size_t J = I; J < num_dets; ++J) {
            double HIJ = fci_ints->slater_rules(bsdets[I], bsdets[J]);
            if (I == J)
                HIJ += scalar_energy;
            H.set(I, J, HIJ);
            H.set(J, I, HIJ);
        }
    }

    H.diagonalize(evecs, evals);

    std::vector<std::pair<int, std::vector<std::tuple<size_t, size_t, size_t, double>>>> guess;

    std::vector<std::string> s2_labels(
        {"singlet", "doublet", "triplet", "quartet", "quintet", "sextet", "septet", "octet",
         "nonet",   "decaet",  "11-et",   "12-et",   "13-et",   "14-et",  "15-et",  "16-et",
         "17-et",   "18-et",   "19-et",   "20-et",   "21-et",   "22-et",  "23-et",  "24-et"});
    std::vector<std::string> table;

    for (size_t r = 0; r < num_dets; ++r) {
        double energy = evals.get(r) + nuclear_repulsion_energy;
        double norm = 0.0;
        double S2 = 0.0;
        for (size_t I = 0; I < num_dets; ++I) {
            for (size_t J = 0; J < num_dets; ++J) {
                const double S2IJ = ::forte::spin2(bsdets[I], bsdets[J]);
                S2 += evecs.get(I, r) * evecs.get(J, r) * S2IJ;
            }
            norm += std::pow(evecs.get(I, r), 2.0);
        }
        S2 /= norm;
        double S = std::fabs(0.5 * (std::sqrt(1.0 + 4.0 * S2) - 1.0));
        int SS = std::round(S * 2.0);
        int state_multp = SS + 1;
        std::string state_label = s2_labels[SS];
        table.push_back(boost::str(boost::format("    %3d  %20.12f  %.3f  %s") % r % energy %
                                   std::fabs(S2) % state_label.c_str()));
        // Save states of the desired multiplicity
        std::vector<std::tuple<size_t, size_t, size_t, double>> solution;
        for (size_t I = 0; I < num_dets; ++I) {
            auto det = dets[I];
            double e;
            size_t h, add_Ia, add_Ib;
            std::tie(e, h, add_Ia, add_Ib) = det;
            solution.push_back(std::make_tuple(h, add_Ia, add_Ib, evecs.get(I, r)));
        }
        guess.push_back(std::make_pair(state_multp, solution));
    }
    if (print_) {
        print_h2("FCI Initial Guess");
        outfile->Printf("\n  ---------------------------------------------");
        outfile->Printf("\n    Root            Energy     <S^2>   Spin");
        outfile->Printf("\n  ---------------------------------------------");
        outfile->Printf("\n%s", join(table, "\n").c_str());
        outfile->Printf("\n  ---------------------------------------------");
        outfile->Printf("\n  Timing for initial guess  = %10.3f s\n", t.get());
    }

    return guess;
}

std::vector<std::shared_ptr<RDMs>>
FCISolver::rdms(const std::vector<std::pair<size_t, size_t>>& root_list, int max_rdm_level,
                RDMsType type) {
    if (max_rdm_level <= 0) {
        auto nroots = root_list.size();
        if (type == RDMsType::spin_dependent) {
            return std::vector<std::shared_ptr<RDMs>>(nroots,
                                                      std::make_shared<RDMsSpinDependent>());
        } else {
            return std::vector<std::shared_ptr<RDMs>>(nroots, std::make_shared<RDMsSpinFree>());
        }
    }

    std::vector<std::shared_ptr<RDMs>> refs;

    // loop over all the pairs of references
    for (auto& roots : root_list) {

        if (roots.first != roots.second) {
            throw psi::PSIEXCEPTION(
                "FCISolver::rdms(): cannot compute transition RDMs within the same symmetry.");
        }

        compute_rdms_root(roots.first, roots.second, max_rdm_level);

        ambit::Tensor g1a, g1b;
        ambit::Tensor g2aa, g2ab, g2bb;
        ambit::Tensor g3aaa, g3aab, g3abb, g3bbb;

        // TODO: the following needs clean-up/optimization for spin-free RDMs
        // TODO: put RDMs directly as ambit Tensor in FCIVector?

        if (max_rdm_level >= 1) {
            // One-particle density matrices in the active space
            g1a = C_->opdm_a();
            g1b = C_->opdm_b();
        }

        if (max_rdm_level >= 2) {
            // Two-particle density matrices in the active space
            g2aa = C_->tpdm_aa();
            g2ab = C_->tpdm_ab();
            g2bb = C_->tpdm_bb();
        }

        if (max_rdm_level >= 3) {
            // Three-particle density matrices in the active space
            g3aaa = C_->tpdm_aaa();
            g3aab = C_->tpdm_aab();
            g3abb = C_->tpdm_abb();
            g3bbb = C_->tpdm_bbb();
        }

        if (type == RDMsType::spin_dependent) {
            if (max_rdm_level == 1) {
                refs.emplace_back(std::make_shared<RDMsSpinDependent>(g1a, g1b));
            }
            if (max_rdm_level == 2) {
                refs.emplace_back(std::make_shared<RDMsSpinDependent>(g1a, g1b, g2aa, g2ab, g2bb));
            }
            if (max_rdm_level == 3) {
                refs.emplace_back(std::make_shared<RDMsSpinDependent>(g1a, g1b, g2aa, g2ab, g2bb,
                                                                      g3aaa, g3aab, g3abb, g3bbb));
            }
        } else {
            ambit::Tensor g1, g2, g3;
            if (max_rdm_level > 0) {
                g1 = g1a.clone();
                g1("pq") += g1b("pq");
            }
            if (max_rdm_level > 1) {
                g2 = g2aa.clone();
                g2("pqrs") += g2ab("pqrs") + g2ab("qpsr");
                g2("pqrs") += g2bb("pqrs");
            }
            if (max_rdm_level > 2) {
                g3 = g3aaa.clone();
                g3("pqrstu") += g3aab("pqrstu") + g3aab("prqsut") + g3aab("qrptus");
                g3("pqrstu") += g3abb("pqrstu") + g3abb("qprtsu") + g3abb("rpqust");
                g3("pqrstu") += g3bbb("pqrstu");
            }
            if (max_rdm_level == 1)
                refs.emplace_back(std::make_shared<RDMsSpinFree>(g1));
            if (max_rdm_level == 2)
                refs.emplace_back(std::make_shared<RDMsSpinFree>(g1, g2));
            if (max_rdm_level == 3)
                refs.emplace_back(std::make_shared<RDMsSpinFree>(g1, g2, g3));
        }
    }
    return refs;
}

std::vector<std::shared_ptr<RDMs>>
FCISolver::transition_rdms(const std::vector<std::pair<size_t, size_t>>& /*root_list*/,
                           std::shared_ptr<ActiveSpaceMethod> /*method2*/, int /*max_rdm_level*/,
                           RDMsType /*rdm_type*/) {
    std::vector<std::shared_ptr<RDMs>> refs;
    throw std::runtime_error("FCISolver::transition_rdms is not implemented!");
    return refs;
}
} // namespace forte<|MERGE_RESOLUTION|>--- conflicted
+++ resolved
@@ -94,12 +94,7 @@
 
 void FCISolver::startup() {
     // Create the string lists
-<<<<<<< HEAD
-    lists_ = std::make_shared<StringLists>(twoSubstituitionVVOO, active_dim_, core_mo_, active_mo_,
-                                           na_, nb_, print_);
-=======
     lists_ = std::make_shared<StringLists>(active_dim_, core_mo_, active_mo_, na_, nb_, print_);
->>>>>>> a5620dc4
 
     size_t ndfci = 0;
     for (int h = 0; h < nirrep_; ++h) {
