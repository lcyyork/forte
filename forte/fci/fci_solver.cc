--- conflicted
+++ resolved
@@ -268,24 +268,15 @@
 
     auto converged = dl_solver_->solve();
     if (not converged) {
-<<<<<<< HEAD
         if (die_if_not_converged_) {
             throw std::runtime_error(
                 "Davidson-Liu solver did not converge.\nPlease try to increase the number of "
                 "Davidson-Liu iterations (DL_MAXITER). You can also try to increase:\n - the "
-                "maximum size of the subspace (DL_SUBSPACE_PER_ROOT)\n - the number of guess "
-                "states (DL_GUESS_PER_ROOT)");
+                "maximum "
+                "size of the subspace (DL_SUBSPACE_PER_ROOT)"
+                "\n - the number of guess states (DL_GUESS_PER_ROOT)");
             return false;
         }
-=======
-        throw std::runtime_error(
-            "Davidson-Liu solver did not converge.\nPlease try to increase the number of "
-            "Davidson-Liu iterations (DL_MAXITER). You can also try to increase:\n - the "
-            "maximum "
-            "size of the subspace (DL_SUBSPACE_PER_ROOT)"
-            "\n - the number of guess states (DL_GUESS_PER_ROOT)");
-        return false;
->>>>>>> 727dd729
     }
 
     // Copy eigenvalues and eigenvectors from the Davidson-Liu solver
