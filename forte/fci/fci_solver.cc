--- conflicted
+++ resolved
@@ -212,11 +212,7 @@
     dl_solver_->set_e_convergence(e_convergence_);
     dl_solver_->set_r_convergence(r_convergence_);
     dl_solver_->set_print_level(print_);
-<<<<<<< HEAD
     dl_solver_->set_maxiter(maxiter_);
-=======
-    dl_solver_->set_maxiter(maxiter_davidson_);
->>>>>>> db6ce588
 
     // determine the number of guess vectors
     const size_t num_guess_states = std::min(guess_per_root_ * nroot_, basis_size);
