--- conflicted
+++ resolved
@@ -283,13 +283,6 @@
     virtual void retransform_integrals();
     virtual void update_integrals(bool freeze_core = true);
     virtual double get_three_integral(size_t A, size_t p, size_t q)
-<<<<<<< HEAD
-    {outfile->Printf("\n Oh no!, you tried to grab a ThreeIntegral but this is not there!!");
-        throw PSIEXCEPTION("INT_TYPE=DF/CHOLESKY to use ThreeIntegral");}
-
-    virtual void make_fock_matrix(SharedMatrix gamma_a,SharedMatrix gamma_b);
-
-=======
     {
         outfile->Printf("\n Oh no!, you tried to grab a ThreeIntegral but this is not there!!");
         throw PSIEXCEPTION("INT_TYPE=DF/CHOLESKY to use ThreeIntegral");
@@ -299,7 +292,9 @@
         outfile->Printf("\n Doh! There is no Three_integral here.  Use DF/CD");
         throw PSIEXCEPTION("INT_TYPE=DF/CHOLESKY to use ThreeIntegral!");
     }
->>>>>>> 4252e7ca
+
+    virtual void make_fock_matrix(SharedMatrix gamma_a,SharedMatrix gamma_b);
+
     /// Make a Fock matrix computed with respect to a given determinant
     virtual void make_fock_matrix(bool* Ia, bool* Ib);
 
