--- conflicted
+++ resolved
@@ -128,25 +128,6 @@
     H = BTF->build(tensor_type_,"H",spin_cases({"gg"}));
     V = BTF->build(tensor_type_,"V",spin_cases({"gggg"}));
 
-<<<<<<< HEAD
-    Gamma1 = BlockedTensor::build(tensor_type_,"Gamma1",spin_cases({"hh"}));
-    Eta1 = BlockedTensor::build(tensor_type_,"Eta1",spin_cases({"pp"}));
-    Lambda2 = BlockedTensor::build(tensor_type_,"Lambda2",spin_cases({"aaaa"}));
-    Lambda3 = BlockedTensor::build(tensor_type_,"Lambda3",spin_cases({"aaaaaa"}));
-    F = BlockedTensor::build(tensor_type_,"Fock",spin_cases({"gg"}));
-    Delta1 = BlockedTensor::build(tensor_type_,"Delta1",spin_cases({"hp"}));
-    Delta2 = BlockedTensor::build(tensor_type_,"Delta2",spin_cases({"hhpp"}));
-    RDelta1 = BlockedTensor::build(tensor_type_,"RDelta1",spin_cases({"hp"}));
-    RDelta2 = BlockedTensor::build(tensor_type_,"RDelta2",spin_cases({"hhpp"}));
-    T1 = BlockedTensor::build(tensor_type_,"T1 Amplitudes",spin_cases({"hp"}));
-    T2 = BlockedTensor::build(tensor_type_,"T2 Amplitudes",spin_cases({"hhpp"}));
-    RExp1 = BlockedTensor::build(tensor_type_,"RExp1",spin_cases({"hp"}));
-    RExp2 = BlockedTensor::build(tensor_type_,"RExp2",spin_cases({"hhpp"}));
-    RF = BlockedTensor::build(tensor_type_,"RF for 2nd-order Hbar",spin_cases({"gg"}));
-    RV = BlockedTensor::build(tensor_type_,"RV for 2nd-order Hbar",spin_cases({"gggg"}));
-    Hbar1 = BlockedTensor::build(tensor_type_,"One-body Hbar",spin_cases({"gg"}));
-    Hbar2 = BlockedTensor::build(tensor_type_,"Two-body Hbar",spin_cases({"gggg"}));
-=======
     Gamma1 = BTF->build(tensor_type_,"Gamma1",spin_cases({"hh"}));
     Eta1 = BTF->build(tensor_type_,"Eta1",spin_cases({"pp"}));
     Lambda2 = BTF->build(tensor_type_,"Lambda2",spin_cases({"aaaa"}));
@@ -160,7 +141,10 @@
     T2 = BTF->build(tensor_type_,"T2 Amplitudes",spin_cases({"hhpp"}));
     RExp1 = BTF->build(tensor_type_,"RExp1",spin_cases({"hp"}));
     RExp2 = BTF->build(tensor_type_,"RExp2",spin_cases({"hhpp"}));
->>>>>>> 23f9b57d
+    RF = BlockedTensor::build(tensor_type_,"RF for 2nd-order Hbar",spin_cases({"gg"}));
+    RV = BlockedTensor::build(tensor_type_,"RV for 2nd-order Hbar",spin_cases({"gggg"}));
+    Hbar1 = BlockedTensor::build(tensor_type_,"One-body Hbar",spin_cases({"gg"}));
+    Hbar2 = BlockedTensor::build(tensor_type_,"Two-body Hbar",spin_cases({"gggg"}));
 
     H.iterate([&](const std::vector<size_t>& i,const std::vector<SpinType>& spin,double& value){
         if (spin[0] == AlphaSpin)
